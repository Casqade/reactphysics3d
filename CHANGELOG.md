--- conflicted
+++ resolved
@@ -1,14 +1,5 @@
 # Changelog
 
-<<<<<<< HEAD
-## Version 0.7.1 (July 01, 2019)
-
-### Added
-
- - Make possible for the user to get vertices, normals and triangle indices of a ConcaveMeshShape
- - Make possible for the user to get vertices and height values of the HeightFieldShape
- - Make possible for the user to use a custom single frame and pool memory allocator
-=======
 ## Develop
 
 ### Changed
@@ -27,8 +18,13 @@
  - The EventListener::endInternalTick() method has been removed (because internal ticks do not exist anymore).
  - The RigidBody::getJointsList() method has been removed.
 
-## Release Candidate
->>>>>>> a7306f4f
+## Version 0.7.1 (July 01, 2019)
+
+### Added
+
+ - Make possible for the user to get vertices, normals and triangle indices of a ConcaveMeshShape
+ - Make possible for the user to get vertices and height values of the HeightFieldShape
+ - Make possible for the user to use a custom single frame and pool memory allocator
 
 ### Fixed
 
