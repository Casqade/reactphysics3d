/********************************************************************************
 * ReactPhysics3D physics library, http://www.reactphysics3d.com                 *
 * Copyright (c) 2010-2015 Daniel Chappuis                                       *
 *********************************************************************************
 *                                                                               *
 * This software is provided 'as-is', without any express or implied warranty.   *
 * In no event will the authors be held liable for any damages arising from the  *
 * use of this software.                                                         *
 *                                                                               *
 * Permission is granted to anyone to use this software for any purpose,         *
 * including commercial applications, and to alter it and redistribute it        *
 * freely, subject to the following restrictions:                                *
 *                                                                               *
 * 1. The origin of this software must not be misrepresented; you must not claim *
 *    that you wrote the original software. If you use this software in a        *
 *    product, an acknowledgment in the product documentation would be           *
 *    appreciated but is not required.                                           *
 *                                                                               *
 * 2. Altered source versions must be plainly marked as such, and must not be    *
 *    misrepresented as being the original software.                             *
 *                                                                               *
 * 3. This notice may not be removed or altered from any source distribution.    *
 *                                                                               *
 ********************************************************************************/

#ifndef BOX_H
#define BOX_H

// Libraries
#include "openglframework.h"
#include "reactphysics3d.h"
#include "PhysicsObject.h"

// Class Box
class Box : public openglframework::Object3D, public PhysicsObject {

	private :

		// -------------------- Attributes -------------------- //

		/// Size of each side of the box
		float mSize[3];

<<<<<<< HEAD
		/// Scaling matrix (applied to a cube to obtain the correct box dimensions)
		openglframework::Matrix4 mScalingMatrix;
=======
        rp3d::BoxShape* mBoxShape;
        rp3d::ProxyShape* mProxyShape;

        /// Scaling matrix (applied to a cube to obtain the correct box dimensions)
        openglframework::Matrix4 mScalingMatrix;
>>>>>>> 1fbdb900

		/// Vertex Buffer Object for the vertices data used to render the box with OpenGL
		static openglframework::VertexBufferObject mVBOVertices;

		/// Vertex Buffer Object for the normales used to render the box with OpenGL
		static openglframework::VertexBufferObject mVBONormals;

		/// Vertex Array Object for the vertex data
		static openglframework::VertexArrayObject mVAO;

		/// Vertices coordinates of the triangles of the box
		static GLfloat mCubeVertices[108];

		/// Vertices normals of the triangles of the box
		static GLfloat mCubeNormals[108];

		/// Total number of boxes created
		static int totalNbBoxes;

		// -------------------- Methods -------------------- //

		/// Create a the VAO and VBOs to render to box with OpenGL
		static void createVBOAndVAO();

	public :

		// -------------------- Methods -------------------- //

		/// Constructor
		Box(const openglframework::Vector3& size, const openglframework::Vector3& position,
				reactphysics3d::CollisionWorld* world);

		/// Constructor
		Box(const openglframework::Vector3& size, const openglframework::Vector3& position,
				float mass, reactphysics3d::DynamicsWorld *world);

		/// Destructor
		~Box();

		/// Render the cube at the correct position and with the correct orientation
		void render(openglframework::Shader& shader, const openglframework::Matrix4& worldToCameraMatrix);

		/// Set the position of the box
		void resetTransform(const rp3d::Transform& transform);

<<<<<<< HEAD
		/// Update the transform matrix of the object
		virtual void updateTransform(float interpolationFactor);
=======
        /// Update the transform matrix of the object
        virtual void updateTransform(float interpolationFactor);

        /// Set the scaling of the object
        void setScaling(const openglframework::Vector3& scaling);
>>>>>>> 1fbdb900
};

// Update the transform matrix of the object
inline void Box::updateTransform(float interpolationFactor) {
	mTransformMatrix = computeTransform(interpolationFactor, mScalingMatrix);
}


#endif<|MERGE_RESOLUTION|>--- conflicted
+++ resolved
@@ -41,16 +41,11 @@
 		/// Size of each side of the box
 		float mSize[3];
 
-<<<<<<< HEAD
-		/// Scaling matrix (applied to a cube to obtain the correct box dimensions)
-		openglframework::Matrix4 mScalingMatrix;
-=======
         rp3d::BoxShape* mBoxShape;
         rp3d::ProxyShape* mProxyShape;
 
         /// Scaling matrix (applied to a cube to obtain the correct box dimensions)
         openglframework::Matrix4 mScalingMatrix;
->>>>>>> 1fbdb900
 
 		/// Vertex Buffer Object for the vertices data used to render the box with OpenGL
 		static openglframework::VertexBufferObject mVBOVertices;
@@ -96,16 +91,11 @@
 		/// Set the position of the box
 		void resetTransform(const rp3d::Transform& transform);
 
-<<<<<<< HEAD
-		/// Update the transform matrix of the object
-		virtual void updateTransform(float interpolationFactor);
-=======
         /// Update the transform matrix of the object
         virtual void updateTransform(float interpolationFactor);
 
         /// Set the scaling of the object
         void setScaling(const openglframework::Vector3& scaling);
->>>>>>> 1fbdb900
 };
 
 // Update the transform matrix of the object
