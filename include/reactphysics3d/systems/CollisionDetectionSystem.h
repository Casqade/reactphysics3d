--- conflicted
+++ resolved
@@ -227,15 +227,15 @@
         void reducePotentialContactManifolds(List<ContactPair>* contactPairs, List<ContactManifoldInfo>& potentialContactManifolds,
                                              const List<ContactPointInfo>& potentialContactPoints) const;
 
-<<<<<<< HEAD
         /// Create the actual contact manifolds and contacts points (from potential contacts) for a given contact pair
         void createContacts();
 
+        /// Add the contact pairs to the corresponding bodies
+        void addContactPairsToBodies();
+
         /// Compute the map from contact pairs ids to contact pair for the next frame
         void computeMapPreviousContactPairs();
 
-=======
->>>>>>> 98ba2f10
         /// Compute the lost contact pairs (contact pairs in contact in the previous frame but not in the current one)
         void computeLostContactPairs();
 
@@ -275,13 +275,8 @@
         /// Filter the overlapping pairs to keep only the pairs where two given bodies are involved
         void filterOverlappingPairs(Entity body1Entity, Entity body2Entity, List<uint64>& convexPairs, List<uint64>& concavePairs) const;
 
-<<<<<<< HEAD
         /// Remove an element in an array (and replace it by the last one in the array)
         void removeItemAtInArray(uint array[], uint8 index, uint8& arraySize) const;
-=======
-        /// Create the actual contact manifolds and contacts points (from potential contacts) for a given contact pair
-        void createContacts();
->>>>>>> 98ba2f10
 
     public :
 
