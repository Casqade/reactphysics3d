--- conflicted
+++ resolved
@@ -191,11 +191,7 @@
 }
 
 // Compute and return the volume of the collision shape
-<<<<<<< HEAD
-inline decimal CapsuleShape::getVolume() const {
-=======
 RP3D_FORCE_INLINE decimal CapsuleShape::getVolume() const {
->>>>>>> 333cabed
     return reactphysics3d::PI_RP3D * mMargin * mMargin * (decimal(4.0) * mMargin / decimal(3.0) + decimal(2.0) * mHalfHeight);
 }
 
