﻿/********************************************************************************
* ReactPhysics3D physics library, http://www.reactphysics3d.com                 *
* Copyright (c) 2010-2020 Daniel Chappuis                                       *
*********************************************************************************
*                                                                               *
* This software is provided 'as-is', without any express or implied warranty.   *
* In no event will the authors be held liable for any damages arising from the  *
* use of this software.                                                         *
*                                                                               *
* Permission is granted to anyone to use this software for any purpose,         *
* including commercial applications, and to alter it and redistribute it        *
* freely, subject to the following restrictions:                                *
*                                                                               *
* 1. The origin of this software must not be misrepresented; you must not claim *
*    that you wrote the original software. If you use this software in a        *
*    product, an acknowledgment in the product documentation would be           *
*    appreciated but is not required.                                           *
*                                                                               *
* 2. Altered source versions must be plainly marked as such, and must not be    *
*    misrepresented as being the original software.                             *
*                                                                               *
* 3. This notice may not be removed or altered from any source distribution.    *
*                                                                               *
********************************************************************************/

// Libraries
#include <reactphysics3d/systems/CollisionDetectionSystem.h>
#include <reactphysics3d/engine/PhysicsWorld.h>
#include <reactphysics3d/collision/OverlapCallback.h>
#include <reactphysics3d/collision/shapes/BoxShape.h>
#include <reactphysics3d/collision/shapes/ConcaveShape.h>
#include <reactphysics3d/collision/ContactManifoldInfo.h>
#include <reactphysics3d/constraint/ContactPoint.h>
#include <reactphysics3d/body/RigidBody.h>
#include <reactphysics3d/configuration.h>
#include <reactphysics3d/collision/CollisionCallback.h>
#include <reactphysics3d/collision/OverlapCallback.h>
#include <reactphysics3d/collision/narrowphase/NarrowPhaseInfoBatch.h>
#include <reactphysics3d/collision/ContactManifold.h>
#include <reactphysics3d/utils/Profiler.h>
#include <reactphysics3d/engine/EventListener.h>
#include <reactphysics3d/collision/RaycastInfo.h>
#include <reactphysics3d/containers/Pair.h>
#include <cassert>
#include <iostream>

// We want to use the ReactPhysics3D namespace
using namespace reactphysics3d;
using namespace std;

// Constructor
CollisionDetectionSystem::CollisionDetectionSystem(PhysicsWorld* world, ColliderComponents& collidersComponents,  TransformComponents& transformComponents,
                                                   CollisionBodyComponents& collisionBodyComponents, RigidBodyComponents& rigidBodyComponents,
                                                   MemoryManager& memoryManager)
                   : mMemoryManager(memoryManager), mCollidersComponents(collidersComponents), mRigidBodyComponents(rigidBodyComponents),
                     mCollisionDispatch(mMemoryManager.getPoolAllocator()), mWorld(world),
                     mNoCollisionPairs(mMemoryManager.getPoolAllocator()),
                     mOverlappingPairs(mMemoryManager, mCollidersComponents, collisionBodyComponents, rigidBodyComponents,
                                       mNoCollisionPairs, mCollisionDispatch),
                     mBroadPhaseOverlappingNodes(mMemoryManager.getHeapAllocator(), 32),
                     mBroadPhaseSystem(*this, mCollidersComponents, transformComponents, rigidBodyComponents),
                     mMapBroadPhaseIdToColliderEntity(memoryManager.getPoolAllocator()),
                     mNarrowPhaseInput(mMemoryManager.getSingleFrameAllocator(), mOverlappingPairs), mPotentialContactPoints(mMemoryManager.getSingleFrameAllocator()),
                     mPotentialContactManifolds(mMemoryManager.getSingleFrameAllocator()), mContactPairs1(mMemoryManager.getPoolAllocator()),
                     mContactPairs2(mMemoryManager.getPoolAllocator()), mPreviousContactPairs(&mContactPairs1), mCurrentContactPairs(&mContactPairs2),
                     mLostContactPairs(mMemoryManager.getSingleFrameAllocator()), mPreviousMapPairIdToContactPairIndex(mMemoryManager.getHeapAllocator()),
                     mContactManifolds1(mMemoryManager.getPoolAllocator()), mContactManifolds2(mMemoryManager.getPoolAllocator()),
                     mPreviousContactManifolds(&mContactManifolds1), mCurrentContactManifolds(&mContactManifolds2),
                     mContactPoints1(mMemoryManager.getPoolAllocator()), mContactPoints2(mMemoryManager.getPoolAllocator()),
                     mPreviousContactPoints(&mContactPoints1), mCurrentContactPoints(&mContactPoints2) {

#ifdef IS_RP3D_PROFILING_ENABLED


	mProfiler = nullptr;
    mCollisionDispatch.setProfiler(mProfiler);
    mOverlappingPairs.setProfiler(mProfiler);

#endif

}

// Compute the collision detection
void CollisionDetectionSystem::computeCollisionDetection() {

    RP3D_PROFILE("CollisionDetectionSystem::computeCollisionDetection()", mProfiler);
	    
    // Compute the broad-phase collision detection
    computeBroadPhase();

    // Compute the middle-phase collision detection
    computeMiddlePhase(mNarrowPhaseInput, true);
    
    // Compute the narrow-phase collision detection
    computeNarrowPhase();
}

// Compute the broad-phase collision detection
void CollisionDetectionSystem::computeBroadPhase() {

    RP3D_PROFILE("CollisionDetectionSystem::computeBroadPhase()", mProfiler);

    assert(mBroadPhaseOverlappingNodes.size() == 0);

    // Ask the broad-phase to compute all the shapes overlapping with the shapes that
    // have moved or have been added in the last frame. This call can only add new
    // overlapping pairs in the collision detection.
    mBroadPhaseSystem.computeOverlappingPairs(mMemoryManager, mBroadPhaseOverlappingNodes);

    // Create new overlapping pairs if necessary
    updateOverlappingPairs(mBroadPhaseOverlappingNodes);

    // Remove non overlapping pairs
    removeNonOverlappingPairs();

    mBroadPhaseOverlappingNodes.clear();
}

// Remove pairs that are not overlapping anymore
void CollisionDetectionSystem::removeNonOverlappingPairs() {

    RP3D_PROFILE("CollisionDetectionSystem::removeNonOverlappingPairs()", mProfiler);

    // For each convex pairs
    for (uint64 i=0; i < mOverlappingPairs.mConvexPairs.size(); i++) {

        OverlappingPairs::ConvexOverlappingPair& overlappingPair = mOverlappingPairs.mConvexPairs[i];

        // Check if we need to test overlap. If so, test if the two shapes are still overlapping.
        // Otherwise, we destroy the overlapping pair
        if (overlappingPair.needToTestOverlap) {

            if(mBroadPhaseSystem.testOverlappingShapes(overlappingPair.broadPhaseId1, overlappingPair.broadPhaseId2)) {
                overlappingPair.needToTestOverlap = false;
            }
            else {

                // If the two colliders of the pair were colliding in the previous frame
                if (overlappingPair.collidingInPreviousFrame) {

                    // Create a new lost contact pair
                    addLostContactPair(overlappingPair);
                }

                mOverlappingPairs.removePair(i, true);
                i--;
            }
        }
    }

    // For each concave pairs
    for (uint64 i=0; i < mOverlappingPairs.mConcavePairs.size(); i++) {

        OverlappingPairs::ConcaveOverlappingPair& overlappingPair = mOverlappingPairs.mConcavePairs[i];

        // Check if we need to test overlap. If so, test if the two shapes are still overlapping.
        // Otherwise, we destroy the overlapping pair
        if (overlappingPair.needToTestOverlap) {

            if(mBroadPhaseSystem.testOverlappingShapes(overlappingPair.broadPhaseId1, overlappingPair.broadPhaseId2)) {
                overlappingPair.needToTestOverlap = false;
            }
            else {

                // If the two colliders of the pair were colliding in the previous frame
                if (overlappingPair.collidingInPreviousFrame) {

                    // Create a new lost contact pair
                    addLostContactPair(overlappingPair);
                }

                mOverlappingPairs.removePair(i, false);
                i--;
            }
        }
    }
}

// Add a lost contact pair (pair of colliders that are not in contact anymore)
void CollisionDetectionSystem::addLostContactPair(OverlappingPairs::OverlappingPair& overlappingPair) {

    const uint32 collider1Index = mCollidersComponents.getEntityIndex(overlappingPair.collider1);
    const uint32 collider2Index = mCollidersComponents.getEntityIndex(overlappingPair.collider2);

    const Entity body1Entity = mCollidersComponents.mBodiesEntities[collider1Index];
    const Entity body2Entity = mCollidersComponents.mBodiesEntities[collider2Index];

    const bool isCollider1Trigger = mCollidersComponents.mIsTrigger[collider1Index];
    const bool isCollider2Trigger = mCollidersComponents.mIsTrigger[collider2Index];
    const bool isTrigger = isCollider1Trigger || isCollider2Trigger;

    // Create a lost contact pair
    ContactPair lostContactPair(overlappingPair.pairID, body1Entity, body2Entity, overlappingPair.collider1, overlappingPair.collider2, mLostContactPairs.size(),
                                true, isTrigger);
    mLostContactPairs.add(lostContactPair);
}

// Take a list of overlapping nodes in the broad-phase and create new overlapping pairs if necessary
void CollisionDetectionSystem::updateOverlappingPairs(const List<Pair<int32, int32>>& overlappingNodes) {

    RP3D_PROFILE("CollisionDetectionSystem::updateOverlappingPairs()", mProfiler);

    // For each overlapping pair of nodes
    const uint32 nbOverlappingNodes = overlappingNodes.size();
    for (uint32 i=0; i < nbOverlappingNodes; i++) {

        Pair<int32, int32> nodePair = overlappingNodes[i];

        assert(nodePair.first != -1);
        assert(nodePair.second != -1);

        // Skip pairs with same overlapping nodes
        if (nodePair.first != nodePair.second) {

            // Get the two colliders
            const Entity collider1Entity = mMapBroadPhaseIdToColliderEntity[nodePair.first];
            const Entity collider2Entity = mMapBroadPhaseIdToColliderEntity[nodePair.second];

            const uint collider1Index = mCollidersComponents.getEntityIndex(collider1Entity);
            const uint collider2Index = mCollidersComponents.getEntityIndex(collider2Entity);

            // Get the two bodies
            const Entity body1Entity = mCollidersComponents.mBodiesEntities[collider1Index];
            const Entity body2Entity = mCollidersComponents.mBodiesEntities[collider2Index];

            // If the two colliders are from the same body, skip it
            if (body1Entity != body2Entity) {

                const uint32 nbEnabledColliderComponents = mCollidersComponents.getNbEnabledComponents();
                const bool isBody1Enabled = collider1Index < nbEnabledColliderComponents;
                const bool isBody2Enabled = collider2Index < nbEnabledColliderComponents;
                bool isBody1Static = false;
                bool isBody2Static = false;
                uint32 rigidBody1Index, rigidBody2Index;
                if (mRigidBodyComponents.hasComponentGetIndex(body1Entity, rigidBody1Index)) {
                    isBody1Static = mRigidBodyComponents.mBodyTypes[rigidBody1Index] == BodyType::STATIC;
                }
                if (mRigidBodyComponents.hasComponentGetIndex(body2Entity, rigidBody2Index)) {
                    isBody2Static = mRigidBodyComponents.mBodyTypes[rigidBody2Index] == BodyType::STATIC;
                }

                const bool isBody1Active = isBody1Enabled && !isBody1Static;
                const bool isBody2Active = isBody2Enabled && !isBody2Static;

                if (isBody1Active || isBody2Active) {

                    // Check if the bodies are in the set of bodies that cannot collide between each other
                    // TODO OPTI : What not use the pairId here ??
                    const bodypair bodiesIndex = OverlappingPairs::computeBodiesIndexPair(body1Entity, body2Entity);
                    if (!mNoCollisionPairs.contains(bodiesIndex)) {

                        // Compute the overlapping pair ID
                        const uint64 pairId = pairNumbers(std::max(nodePair.first, nodePair.second), std::min(nodePair.first, nodePair.second));

                        // Check if the overlapping pair already exists
                        OverlappingPairs::OverlappingPair* overlappingPair = mOverlappingPairs.getOverlappingPair(pairId);
                        if (overlappingPair == nullptr) {

                            const unsigned short shape1CollideWithMaskBits = mCollidersComponents.mCollideWithMaskBits[collider1Index];
                            const unsigned short shape2CollideWithMaskBits = mCollidersComponents.mCollideWithMaskBits[collider2Index];

                            const unsigned short shape1CollisionCategoryBits = mCollidersComponents.mCollisionCategoryBits[collider1Index];
                            const unsigned short shape2CollisionCategoryBits = mCollidersComponents.mCollisionCategoryBits[collider2Index];

                            // Check if the collision filtering allows collision between the two shapes
                            if ((shape1CollideWithMaskBits & shape2CollisionCategoryBits) != 0 &&
                                (shape1CollisionCategoryBits & shape2CollideWithMaskBits) != 0) {

                                Collider* shape1 = mCollidersComponents.mColliders[collider1Index];
                                Collider* shape2 = mCollidersComponents.mColliders[collider2Index];

                                // Check that at least one collision shape is convex
                                const bool isShape1Convex = shape1->getCollisionShape()->isConvex();
                                const bool isShape2Convex = shape2->getCollisionShape()->isConvex();
                                if (isShape1Convex || isShape2Convex) {

                                    // Add the new overlapping pair
                                    mOverlappingPairs.addPair(collider1Index, collider2Index, isShape1Convex && isShape2Convex);
                                }
                            }
                        }
                        else {

                            // We do not need to test the pair for overlap because it has just been reported that they still overlap
                            overlappingPair->needToTestOverlap = false;
                        }
                    }
                }
            }
        }
    }
}

// Compute the middle-phase collision detection
void CollisionDetectionSystem::computeMiddlePhase(NarrowPhaseInput& narrowPhaseInput, bool needToReportContacts) {

    RP3D_PROFILE("CollisionDetectionSystem::computeMiddlePhase()", mProfiler);

    // Reserve memory for the narrow-phase input using cached capacity from previous frame
    narrowPhaseInput.reserveMemory();

    // Remove the obsolete last frame collision infos and mark all the others as obsolete
    mOverlappingPairs.clearObsoleteLastFrameCollisionInfos();

    // For each possible convex vs convex pair of bodies
    const uint64 nbConvexVsConvexPairs = mOverlappingPairs.mConvexPairs.size();
    for (uint64 i=0; i < nbConvexVsConvexPairs; i++) {

        OverlappingPairs::ConvexOverlappingPair& overlappingPair = mOverlappingPairs.mConvexPairs[i];

        assert(mCollidersComponents.getBroadPhaseId(overlappingPair.collider1) != -1);
        assert(mCollidersComponents.getBroadPhaseId(overlappingPair.collider2) != -1);
        assert(mCollidersComponents.getBroadPhaseId(overlappingPair.collider1) != mCollidersComponents.getBroadPhaseId(overlappingPair.collider2));


        const Entity collider1Entity = overlappingPair.collider1;
        const Entity collider2Entity = overlappingPair.collider2;

        const uint collider1Index = mCollidersComponents.getEntityIndex(collider1Entity);
        const uint collider2Index = mCollidersComponents.getEntityIndex(collider2Entity);

        CollisionShape* collisionShape1 = mCollidersComponents.mCollisionShapes[collider1Index];
        CollisionShape* collisionShape2 = mCollidersComponents.mCollisionShapes[collider2Index];

        NarrowPhaseAlgorithmType algorithmType = overlappingPair.narrowPhaseAlgorithmType;

        const bool isCollider1Trigger = mCollidersComponents.mIsTrigger[collider1Index];
        const bool isCollider2Trigger = mCollidersComponents.mIsTrigger[collider2Index];
        const bool reportContacts = needToReportContacts && !isCollider1Trigger && !isCollider2Trigger;

        // No middle-phase is necessary, simply create a narrow phase info
        // for the narrow-phase collision detection
        narrowPhaseInput.addNarrowPhaseTest(overlappingPair.pairID, collider1Entity, collider2Entity, collisionShape1, collisionShape2,
                                            mCollidersComponents.mLocalToWorldTransforms[collider1Index],
                                            mCollidersComponents.mLocalToWorldTransforms[collider2Index],
                                            algorithmType, reportContacts, &overlappingPair.lastFrameCollisionInfo,
                                            mMemoryManager.getSingleFrameAllocator());

        overlappingPair.collidingInCurrentFrame = false;
    }

    // For each possible convex vs concave pair of bodies
    const uint64 nbConcavePairs = mOverlappingPairs.mConcavePairs.size();
    for (uint64 i=0; i < nbConcavePairs; i++) {

        OverlappingPairs::ConcaveOverlappingPair& overlappingPair = mOverlappingPairs.mConcavePairs[i];

        assert(mCollidersComponents.getBroadPhaseId(overlappingPair.collider1) != -1);
        assert(mCollidersComponents.getBroadPhaseId(overlappingPair.collider2) != -1);
        assert(mCollidersComponents.getBroadPhaseId(overlappingPair.collider1) != mCollidersComponents.getBroadPhaseId(overlappingPair.collider2));

        computeConvexVsConcaveMiddlePhase(overlappingPair, mMemoryManager.getSingleFrameAllocator(), narrowPhaseInput);

        overlappingPair.collidingInCurrentFrame = false;
    }
}

// Compute the middle-phase collision detection
void CollisionDetectionSystem::computeMiddlePhaseCollisionSnapshot(List<uint64>& convexPairs, List<uint64>& concavePairs,
                                                                   NarrowPhaseInput& narrowPhaseInput, bool reportContacts) {

    RP3D_PROFILE("CollisionDetectionSystem::computeMiddlePhase()", mProfiler);

    // Reserve memory for the narrow-phase input using cached capacity from previous frame
    narrowPhaseInput.reserveMemory();

    // Remove the obsolete last frame collision infos and mark all the others as obsolete
    mOverlappingPairs.clearObsoleteLastFrameCollisionInfos();

    // For each possible convex vs convex pair of bodies
    const uint64 nbConvexPairs = convexPairs.size();
    for (uint64 p=0; p < nbConvexPairs; p++) {

        const uint64 pairId = convexPairs[p];

        const uint64 pairIndex = mOverlappingPairs.mMapConvexPairIdToPairIndex[pairId];
        assert(pairIndex < mOverlappingPairs.mConvexPairs.size());

        const Entity collider1Entity = mOverlappingPairs.mConvexPairs[pairIndex].collider1;
        const Entity collider2Entity = mOverlappingPairs.mConvexPairs[pairIndex].collider2;

        const uint collider1Index = mCollidersComponents.getEntityIndex(collider1Entity);
        const uint collider2Index = mCollidersComponents.getEntityIndex(collider2Entity);

        assert(mCollidersComponents.getBroadPhaseId(collider1Entity) != -1);
        assert(mCollidersComponents.getBroadPhaseId(collider2Entity) != -1);
        assert(mCollidersComponents.getBroadPhaseId(collider1Entity) != mCollidersComponents.getBroadPhaseId(collider2Entity));

        CollisionShape* collisionShape1 = mCollidersComponents.mCollisionShapes[collider1Index];
        CollisionShape* collisionShape2 = mCollidersComponents.mCollisionShapes[collider2Index];

        NarrowPhaseAlgorithmType algorithmType = mOverlappingPairs.mConvexPairs[pairIndex].narrowPhaseAlgorithmType;

        // No middle-phase is necessary, simply create a narrow phase info
        // for the narrow-phase collision detection
        narrowPhaseInput.addNarrowPhaseTest(pairId, collider1Entity, collider2Entity, collisionShape1, collisionShape2,
                                                  mCollidersComponents.mLocalToWorldTransforms[collider1Index],
                                                  mCollidersComponents.mLocalToWorldTransforms[collider2Index],
                                                  algorithmType, reportContacts, &mOverlappingPairs.mConvexPairs[pairIndex].lastFrameCollisionInfo, mMemoryManager.getSingleFrameAllocator());

    }

    // For each possible convex vs concave pair of bodies
    const uint nbConcavePairs = concavePairs.size();
    for (uint p=0; p < nbConcavePairs; p++) {

        const uint64 pairId = concavePairs[p];
        const uint64 pairIndex = mOverlappingPairs.mMapConcavePairIdToPairIndex[pairId];

        assert(mCollidersComponents.getBroadPhaseId(mOverlappingPairs.mConcavePairs[pairIndex].collider1) != -1);
        assert(mCollidersComponents.getBroadPhaseId(mOverlappingPairs.mConcavePairs[pairIndex].collider2) != -1);
        assert(mCollidersComponents.getBroadPhaseId(mOverlappingPairs.mConcavePairs[pairIndex].collider1) != mCollidersComponents.getBroadPhaseId(mOverlappingPairs.mConcavePairs[pairIndex].collider2));

        computeConvexVsConcaveMiddlePhase(mOverlappingPairs.mConcavePairs[pairIndex], mMemoryManager.getSingleFrameAllocator(), narrowPhaseInput);
    }
}

// Compute the concave vs convex middle-phase algorithm for a given pair of bodies
void CollisionDetectionSystem::computeConvexVsConcaveMiddlePhase(OverlappingPairs::ConcaveOverlappingPair& overlappingPair, MemoryAllocator& allocator, NarrowPhaseInput& narrowPhaseInput) {

    RP3D_PROFILE("CollisionDetectionSystem::computeConvexVsConcaveMiddlePhase()", mProfiler);

    const Entity collider1 = overlappingPair.collider1;
    const Entity collider2 = overlappingPair.collider2;

    const uint collider1Index = mCollidersComponents.getEntityIndex(collider1);
    const uint collider2Index = mCollidersComponents.getEntityIndex(collider2);

    Transform& shape1LocalToWorldTransform = mCollidersComponents.mLocalToWorldTransforms[collider1Index];
    Transform& shape2LocalToWorldTransform = mCollidersComponents.mLocalToWorldTransforms[collider2Index];

    Transform convexToConcaveTransform;

    // Collision shape 1 is convex, collision shape 2 is concave
    ConvexShape* convexShape;
    ConcaveShape* concaveShape;
    if (overlappingPair.isShape1Convex) {
        convexShape = static_cast<ConvexShape*>(mCollidersComponents.mCollisionShapes[collider1Index]);
        concaveShape = static_cast<ConcaveShape*>(mCollidersComponents.mCollisionShapes[collider2Index]);
        convexToConcaveTransform = shape2LocalToWorldTransform.getInverse() * shape1LocalToWorldTransform;
    }
    else {  // Collision shape 2 is convex, collision shape 1 is concave
        convexShape = static_cast<ConvexShape*>(mCollidersComponents.mCollisionShapes[collider2Index]);
        concaveShape = static_cast<ConcaveShape*>(mCollidersComponents.mCollisionShapes[collider1Index]);
        convexToConcaveTransform = shape1LocalToWorldTransform.getInverse() * shape2LocalToWorldTransform;
    }

    assert(convexShape->isConvex());
    assert(!concaveShape->isConvex());
    assert(overlappingPair.narrowPhaseAlgorithmType != NarrowPhaseAlgorithmType::None);

    // Compute the convex shape AABB in the local-space of the convex shape
    AABB aabb;
    convexShape->computeAABB(aabb, convexToConcaveTransform);

    // Compute the concave shape triangles that are overlapping with the convex mesh AABB
    List<Vector3> triangleVertices(allocator, 64);
    List<Vector3> triangleVerticesNormals(allocator, 64);
    List<uint> shapeIds(allocator, 64);
    concaveShape->computeOverlappingTriangles(aabb, triangleVertices, triangleVerticesNormals, shapeIds, allocator);

    assert(triangleVertices.size() == triangleVerticesNormals.size());
    assert(shapeIds.size() == triangleVertices.size() / 3);
    assert(triangleVertices.size() % 3 == 0);
    assert(triangleVerticesNormals.size() % 3 == 0);

    const bool isCollider1Trigger = mCollidersComponents.mIsTrigger[collider1Index];
    const bool isCollider2Trigger = mCollidersComponents.mIsTrigger[collider2Index];
    const bool reportContacts = !isCollider1Trigger && !isCollider2Trigger;

    CollisionShape* shape1;
    CollisionShape* shape2;

    if (overlappingPair.isShape1Convex) {
        shape1 = convexShape;
    }
    else {
        shape2 = convexShape;
    }

    // For each overlapping triangle
    const uint32 nbShapeIds = shapeIds.size();
    for (uint32 i=0; i < nbShapeIds; i++) {

        // Create a triangle collision shape (the allocated memory for the TriangleShape will be released in the
        // destructor of the corresponding NarrowPhaseInfo.
        TriangleShape* triangleShape = new (allocator.allocate(sizeof(TriangleShape)))
                                       TriangleShape(&(triangleVertices[i * 3]), &(triangleVerticesNormals[i * 3]), shapeIds[i], allocator);

    #ifdef IS_RP3D_PROFILING_ENABLED


        // Set the profiler to the triangle shape
        triangleShape->setProfiler(mProfiler);

    #endif

        if (overlappingPair.isShape1Convex) {
            shape2 = triangleShape;
        }
        else {
            shape1 = triangleShape;
        }

        // Add a collision info for the two collision shapes into the overlapping pair (if not present yet)
        LastFrameCollisionInfo* lastFrameInfo = overlappingPair.addLastFrameInfoIfNecessary(shape1->getId(), shape2->getId());

        // Create a narrow phase info for the narrow-phase collision detection
        narrowPhaseInput.addNarrowPhaseTest(overlappingPair.pairID, collider1, collider2, shape1, shape2,
                                            shape1LocalToWorldTransform, shape2LocalToWorldTransform,
                                            overlappingPair.narrowPhaseAlgorithmType, reportContacts, lastFrameInfo, allocator);
    }
}

// Execute the narrow-phase collision detection algorithm on batches
bool CollisionDetectionSystem::testNarrowPhaseCollision(NarrowPhaseInput& narrowPhaseInput,
                                                        bool clipWithPreviousAxisIfStillColliding, MemoryAllocator& allocator) {

    bool contactFound = false;

    // Get the narrow-phase collision detection algorithms for each kind of collision shapes
    SphereVsSphereAlgorithm* sphereVsSphereAlgo = mCollisionDispatch.getSphereVsSphereAlgorithm();
    SphereVsCapsuleAlgorithm* sphereVsCapsuleAlgo = mCollisionDispatch.getSphereVsCapsuleAlgorithm();
    CapsuleVsCapsuleAlgorithm* capsuleVsCapsuleAlgo = mCollisionDispatch.getCapsuleVsCapsuleAlgorithm();
    SphereVsConvexPolyhedronAlgorithm* sphereVsConvexPolyAlgo = mCollisionDispatch.getSphereVsConvexPolyhedronAlgorithm();
    CapsuleVsConvexPolyhedronAlgorithm* capsuleVsConvexPolyAlgo = mCollisionDispatch.getCapsuleVsConvexPolyhedronAlgorithm();
    ConvexPolyhedronVsConvexPolyhedronAlgorithm* convexPolyVsConvexPolyAlgo = mCollisionDispatch.getConvexPolyhedronVsConvexPolyhedronAlgorithm();

    // get the narrow-phase batches to test for collision for contacts
    NarrowPhaseInfoBatch& sphereVsSphereBatchContacts = narrowPhaseInput.getSphereVsSphereBatch();
    NarrowPhaseInfoBatch& sphereVsCapsuleBatchContacts = narrowPhaseInput.getSphereVsCapsuleBatch();
    NarrowPhaseInfoBatch& capsuleVsCapsuleBatchContacts = narrowPhaseInput.getCapsuleVsCapsuleBatch();
    NarrowPhaseInfoBatch& sphereVsConvexPolyhedronBatchContacts = narrowPhaseInput.getSphereVsConvexPolyhedronBatch();
    NarrowPhaseInfoBatch& capsuleVsConvexPolyhedronBatchContacts = narrowPhaseInput.getCapsuleVsConvexPolyhedronBatch();
    NarrowPhaseInfoBatch& convexPolyhedronVsConvexPolyhedronBatchContacts = narrowPhaseInput.getConvexPolyhedronVsConvexPolyhedronBatch();

    // Compute the narrow-phase collision detection for each kind of collision shapes (for contacts)
    if (sphereVsSphereBatchContacts.getNbObjects() > 0) {
        contactFound |= sphereVsSphereAlgo->testCollision(sphereVsSphereBatchContacts, 0, sphereVsSphereBatchContacts.getNbObjects(), allocator);
    }
    if (sphereVsCapsuleBatchContacts.getNbObjects() > 0) {
        contactFound |= sphereVsCapsuleAlgo->testCollision(sphereVsCapsuleBatchContacts, 0, sphereVsCapsuleBatchContacts.getNbObjects(), allocator);
    }
    if (capsuleVsCapsuleBatchContacts.getNbObjects() > 0) {
        contactFound |= capsuleVsCapsuleAlgo->testCollision(capsuleVsCapsuleBatchContacts, 0, capsuleVsCapsuleBatchContacts.getNbObjects(), allocator);
    }
    if (sphereVsConvexPolyhedronBatchContacts.getNbObjects() > 0) {
        contactFound |= sphereVsConvexPolyAlgo->testCollision(sphereVsConvexPolyhedronBatchContacts, 0, sphereVsConvexPolyhedronBatchContacts.getNbObjects(), clipWithPreviousAxisIfStillColliding, allocator);
    }
    if (capsuleVsConvexPolyhedronBatchContacts.getNbObjects() > 0) {
        contactFound |= capsuleVsConvexPolyAlgo->testCollision(capsuleVsConvexPolyhedronBatchContacts, 0, capsuleVsConvexPolyhedronBatchContacts.getNbObjects(), clipWithPreviousAxisIfStillColliding, allocator);
    }
    if (convexPolyhedronVsConvexPolyhedronBatchContacts.getNbObjects() > 0) {
        contactFound |= convexPolyVsConvexPolyAlgo->testCollision(convexPolyhedronVsConvexPolyhedronBatchContacts, 0, convexPolyhedronVsConvexPolyhedronBatchContacts.getNbObjects(), clipWithPreviousAxisIfStillColliding, allocator);
    }

    return contactFound;
}

// Process the potential contacts after narrow-phase collision detection
void CollisionDetectionSystem::processAllPotentialContacts(NarrowPhaseInput& narrowPhaseInput, bool updateLastFrameInfo,
                                                     List<ContactPointInfo>& potentialContactPoints,
                                                     List<ContactManifoldInfo>& potentialContactManifolds,
                                                     List<ContactPair>* contactPairs) {

    assert(contactPairs->size() == 0);

    Map<uint64, uint> mapPairIdToContactPairIndex(mMemoryManager.getHeapAllocator(), mPreviousMapPairIdToContactPairIndex.size());

    // get the narrow-phase batches to test for collision
    NarrowPhaseInfoBatch& sphereVsSphereBatch = narrowPhaseInput.getSphereVsSphereBatch();
    NarrowPhaseInfoBatch& sphereVsCapsuleBatch = narrowPhaseInput.getSphereVsCapsuleBatch();
    NarrowPhaseInfoBatch& capsuleVsCapsuleBatch = narrowPhaseInput.getCapsuleVsCapsuleBatch();
    NarrowPhaseInfoBatch& sphereVsConvexPolyhedronBatch = narrowPhaseInput.getSphereVsConvexPolyhedronBatch();
    NarrowPhaseInfoBatch& capsuleVsConvexPolyhedronBatch = narrowPhaseInput.getCapsuleVsConvexPolyhedronBatch();
    NarrowPhaseInfoBatch& convexPolyhedronVsConvexPolyhedronBatch = narrowPhaseInput.getConvexPolyhedronVsConvexPolyhedronBatch();

    // Process the potential contacts
    processPotentialContacts(sphereVsSphereBatch, updateLastFrameInfo, potentialContactPoints, potentialContactManifolds, mapPairIdToContactPairIndex, contactPairs);
    processPotentialContacts(sphereVsCapsuleBatch, updateLastFrameInfo, potentialContactPoints, potentialContactManifolds, mapPairIdToContactPairIndex, contactPairs);
    processPotentialContacts(capsuleVsCapsuleBatch, updateLastFrameInfo, potentialContactPoints, potentialContactManifolds, mapPairIdToContactPairIndex, contactPairs);
    processPotentialContacts(sphereVsConvexPolyhedronBatch, updateLastFrameInfo, potentialContactPoints, potentialContactManifolds, mapPairIdToContactPairIndex, contactPairs);
    processPotentialContacts(capsuleVsConvexPolyhedronBatch, updateLastFrameInfo, potentialContactPoints, potentialContactManifolds, mapPairIdToContactPairIndex, contactPairs);
    processPotentialContacts(convexPolyhedronVsConvexPolyhedronBatch, updateLastFrameInfo, potentialContactPoints,
                             potentialContactManifolds, mapPairIdToContactPairIndex, contactPairs);
}

// Compute the narrow-phase collision detection
void CollisionDetectionSystem::computeNarrowPhase() {

    RP3D_PROFILE("CollisionDetectionSystem::computeNarrowPhase()", mProfiler);

    MemoryAllocator& allocator = mMemoryManager.getSingleFrameAllocator();

    // Swap the previous and current contacts lists
    swapPreviousAndCurrentContacts();

    mPotentialContactManifolds.reserve(mPreviousContactManifolds->size());
    mPotentialContactPoints.reserve(mPreviousContactPoints->size());

    // Test the narrow-phase collision detection on the batches to be tested
    testNarrowPhaseCollision(mNarrowPhaseInput, true, allocator);

    // Process all the potential contacts after narrow-phase collision
    processAllPotentialContacts(mNarrowPhaseInput, true, mPotentialContactPoints,
                                mPotentialContactManifolds, mCurrentContactPairs);

    // Reduce the number of contact points in the manifolds
    reducePotentialContactManifolds(mCurrentContactPairs, mPotentialContactManifolds, mPotentialContactPoints);

    assert(mCurrentContactManifolds->size() == 0);
    assert(mCurrentContactPoints->size() == 0);
<<<<<<< HEAD

    // Create the actual narrow-phase contacts
    createContacts();

    // Compute the map from contact pairs ids to contact pair for the next frame
    computeMapPreviousContactPairs();

    mNarrowPhaseInput.clear();
=======
>>>>>>> 98ba2f10
}

/// Compute the map from contact pairs ids to contact pair for the next frame
void CollisionDetectionSystem::computeMapPreviousContactPairs() {

    mPreviousMapPairIdToContactPairIndex.clear();
    for (uint32 i=0; i < mCurrentContactPairs->size(); i++) {
        mPreviousMapPairIdToContactPairIndex.add(Pair<uint64, uint>((*mCurrentContactPairs)[i].pairId, i));
    }
}

// Compute the narrow-phase collision detection for the testOverlap() methods.
/// This method returns true if contacts are found.
bool CollisionDetectionSystem::computeNarrowPhaseOverlapSnapshot(NarrowPhaseInput& narrowPhaseInput, OverlapCallback* callback) {

    RP3D_PROFILE("CollisionDetectionSystem::computeNarrowPhaseOverlapSnapshot()", mProfiler);

    MemoryAllocator& allocator = mMemoryManager.getPoolAllocator();

    // Test the narrow-phase collision detection on the batches to be tested
    bool collisionFound = testNarrowPhaseCollision(narrowPhaseInput, false, allocator);
    if (collisionFound && callback != nullptr) {

        // Compute the overlapping colliders
        List<ContactPair> contactPairs(allocator);
        List<ContactPair> lostContactPairs(allocator);          // Always empty in this case (snapshot)
        computeOverlapSnapshotContactPairs(narrowPhaseInput, contactPairs);

        // Report overlapping colliders
        OverlapCallback::CallbackData callbackData(contactPairs, lostContactPairs, false, *mWorld);
        (*callback).onOverlap(callbackData);
    }

    return collisionFound;
}

// Process the potential overlapping bodies  for the testOverlap() methods
void CollisionDetectionSystem::computeOverlapSnapshotContactPairs(NarrowPhaseInput& narrowPhaseInput, List<ContactPair>& contactPairs) const {

    Set<uint64> setOverlapContactPairId(mMemoryManager.getHeapAllocator());

    // get the narrow-phase batches to test for collision
    NarrowPhaseInfoBatch& sphereVsSphereBatch = narrowPhaseInput.getSphereVsSphereBatch();
    NarrowPhaseInfoBatch& sphereVsCapsuleBatch = narrowPhaseInput.getSphereVsCapsuleBatch();
    NarrowPhaseInfoBatch& capsuleVsCapsuleBatch = narrowPhaseInput.getCapsuleVsCapsuleBatch();
    NarrowPhaseInfoBatch& sphereVsConvexPolyhedronBatch = narrowPhaseInput.getSphereVsConvexPolyhedronBatch();
    NarrowPhaseInfoBatch& capsuleVsConvexPolyhedronBatch = narrowPhaseInput.getCapsuleVsConvexPolyhedronBatch();
    NarrowPhaseInfoBatch& convexPolyhedronVsConvexPolyhedronBatch = narrowPhaseInput.getConvexPolyhedronVsConvexPolyhedronBatch();

    // Process the potential contacts
    computeOverlapSnapshotContactPairs(sphereVsSphereBatch, contactPairs, setOverlapContactPairId);
    computeOverlapSnapshotContactPairs(sphereVsCapsuleBatch, contactPairs, setOverlapContactPairId);
    computeOverlapSnapshotContactPairs(capsuleVsCapsuleBatch, contactPairs, setOverlapContactPairId);
    computeOverlapSnapshotContactPairs(sphereVsConvexPolyhedronBatch, contactPairs, setOverlapContactPairId);
    computeOverlapSnapshotContactPairs(capsuleVsConvexPolyhedronBatch, contactPairs, setOverlapContactPairId);
    computeOverlapSnapshotContactPairs(convexPolyhedronVsConvexPolyhedronBatch, contactPairs, setOverlapContactPairId);
}

// Notify that the overlapping pairs where a given collider is involved need to be tested for overlap
void CollisionDetectionSystem::notifyOverlappingPairsToTestOverlap(Collider* collider) {

    // Get the overlapping pairs involved with this collider
    List<uint64>& overlappingPairs = mCollidersComponents.getOverlappingPairs(collider->getEntity());

    const uint32 nbPairs = overlappingPairs.size();
    for (uint32 i=0; i < nbPairs; i++) {

        // Notify that the overlapping pair needs to be testbed for overlap
        mOverlappingPairs.setNeedToTestOverlap(overlappingPairs[i], true);
    }
}

// Convert the potential overlapping bodies for the testOverlap() methods
void CollisionDetectionSystem::computeOverlapSnapshotContactPairs(NarrowPhaseInfoBatch& narrowPhaseInfoBatch, List<ContactPair>& contactPairs,
                                                           Set<uint64>& setOverlapContactPairId) const {

    RP3D_PROFILE("CollisionDetectionSystem::computeSnapshotContactPairs()", mProfiler);

    // For each narrow phase info object
    for(uint i=0; i < narrowPhaseInfoBatch.getNbObjects(); i++) {

        // If there is a collision
        if (narrowPhaseInfoBatch.narrowPhaseInfos[i].isColliding) {

            // If the contact pair does not already exist
            if (!setOverlapContactPairId.contains(narrowPhaseInfoBatch.narrowPhaseInfos[i].overlappingPairId)) {

                const Entity collider1Entity = narrowPhaseInfoBatch.narrowPhaseInfos[i].colliderEntity1;
                const Entity collider2Entity = narrowPhaseInfoBatch.narrowPhaseInfos[i].colliderEntity2;

                const uint32 collider1Index = mCollidersComponents.getEntityIndex(collider1Entity);
                const uint32 collider2Index = mCollidersComponents.getEntityIndex(collider2Entity);

                const Entity body1Entity = mCollidersComponents.mBodiesEntities[collider1Index];
                const Entity body2Entity = mCollidersComponents.mBodiesEntities[collider2Index];

                const bool isTrigger = mCollidersComponents.mIsTrigger[collider1Index] || mCollidersComponents.mIsTrigger[collider2Index];

                // Create a new contact pair
                ContactPair contactPair(narrowPhaseInfoBatch.narrowPhaseInfos[i].overlappingPairId, body1Entity, body2Entity, collider1Entity, collider2Entity, contactPairs.size(), isTrigger, false);
                contactPairs.add(contactPair);

                setOverlapContactPairId.add(narrowPhaseInfoBatch.narrowPhaseInfos[i].overlappingPairId);
            }
        }

        narrowPhaseInfoBatch.resetContactPoints(i);
    }
}

// Compute the narrow-phase collision detection for the testCollision() methods.
// This method returns true if contacts are found.
bool CollisionDetectionSystem::computeNarrowPhaseCollisionSnapshot(NarrowPhaseInput& narrowPhaseInput, CollisionCallback& callback) {

    RP3D_PROFILE("CollisionDetectionSystem::computeNarrowPhaseCollisionSnapshot()", mProfiler);

    MemoryAllocator& allocator = mMemoryManager.getHeapAllocator();

    // Test the narrow-phase collision detection on the batches to be tested
    bool collisionFound = testNarrowPhaseCollision(narrowPhaseInput, false, allocator);

    // If collision has been found, create contacts
    if (collisionFound) {

        List<ContactPointInfo> potentialContactPoints(allocator);
        List<ContactManifoldInfo> potentialContactManifolds(allocator);
        List<ContactPair> contactPairs(allocator);
        List<ContactPair> lostContactPairs(allocator);                  // Not used during collision snapshots
        List<ContactManifold> contactManifolds(allocator);
        List<ContactPoint> contactPoints(allocator);

        // Process all the potential contacts after narrow-phase collision
        processAllPotentialContacts(narrowPhaseInput, true, potentialContactPoints, potentialContactManifolds, &contactPairs);

        // Reduce the number of contact points in the manifolds
        reducePotentialContactManifolds(&contactPairs, potentialContactManifolds, potentialContactPoints);

        // Create the actual contact manifolds and contact points
        createSnapshotContacts(contactPairs, contactManifolds, contactPoints, potentialContactManifolds, potentialContactPoints);

        // Report the contacts to the user
        reportContacts(callback, &contactPairs, &contactManifolds, &contactPoints, lostContactPairs);
    }

    return collisionFound;
}

// Swap the previous and current contacts lists
void CollisionDetectionSystem::swapPreviousAndCurrentContacts() {

    if (mPreviousContactPairs == &mContactPairs1) {

        mPreviousContactPairs = &mContactPairs2;
        mPreviousContactManifolds = &mContactManifolds2;
        mPreviousContactPoints = &mContactPoints2;

        mCurrentContactPairs = &mContactPairs1;
        mCurrentContactManifolds = &mContactManifolds1;
        mCurrentContactPoints = &mContactPoints1;
    }
    else {

        mPreviousContactPairs = &mContactPairs1;
        mPreviousContactManifolds = &mContactManifolds1;
        mPreviousContactPoints = &mContactPoints1;

        mCurrentContactPairs = &mContactPairs2;
        mCurrentContactManifolds = &mContactManifolds2;
        mCurrentContactPoints = &mContactPoints2;
    }
}

// Create the actual contact manifolds and contacts points
void CollisionDetectionSystem::createContacts() {

    RP3D_PROFILE("CollisionDetectionSystem::createContacts()", mProfiler);

    mCurrentContactManifolds->reserve(mCurrentContactPairs->size());
    mCurrentContactPoints->reserve(mCurrentContactManifolds->size());

<<<<<<< HEAD
    // For each contact pair
    const uint nbCurrentContactPairs = (*mCurrentContactPairs).size();
    for (uint p=0; p < nbCurrentContactPairs; p++) {
=======
    // We go through all the contact pairs and add the pairs with a least a CollisionBody at the end of the
    // mProcessContactPairsOrderIslands array because those pairs have not been added during the islands
    // creation (only the pairs with two RigidBodies are added during island creation)
    Set<uint32> processedContactPairsIndices(mMemoryManager.getSingleFrameAllocator(), mCurrentContactPairs->size());
    for (uint32 i=0; i < mWorld->mProcessContactPairsOrderIslands.size(); i++) {
        processedContactPairsIndices.add(mWorld->mProcessContactPairsOrderIslands[i]);
    }
    for (uint32 i=0; i < mCurrentContactPairs->size(); i++) {
        if (!processedContactPairsIndices.contains(i)) {
            mWorld->mProcessContactPairsOrderIslands.add(i);
        }
    }
>>>>>>> 98ba2f10

    assert(mWorld->mProcessContactPairsOrderIslands.size() == (*mCurrentContactPairs).size());

    // Process the contact pairs in the order defined by the islands such that the contact manifolds and
    // contact points of a given island are packed together in the array of manifolds and contact points
    for (uint p=0; p < mWorld->mProcessContactPairsOrderIslands.size(); p++) {

        uint32 contactPairIndex = mWorld->mProcessContactPairsOrderIslands[p];

        processedContactPairsIndices.add(contactPairIndex);

        ContactPair& contactPair = (*mCurrentContactPairs)[contactPairIndex];

        contactPair.contactManifoldsIndex = mCurrentContactManifolds->size();
        contactPair.nbContactManifolds = contactPair.nbPotentialContactManifolds;
        contactPair.contactPointsIndex = mCurrentContactPoints->size();

        // Add the associated contact pair to both bodies of the pair (used to create islands later)
        if (mRigidBodyComponents.hasComponent(contactPair.body1Entity)) {
           mRigidBodyComponents.addContacPair(contactPair.body1Entity, p);
        }
        if (mRigidBodyComponents.hasComponent(contactPair.body2Entity)) {
           mRigidBodyComponents.addContacPair(contactPair.body2Entity, p);
        }

        // For each potential contact manifold of the pair
        for (uint m=0; m < contactPair.nbPotentialContactManifolds; m++) {

            ContactManifoldInfo& potentialManifold = mPotentialContactManifolds[contactPair.potentialContactManifoldsIndices[m]];

            // Start index and number of contact points for this manifold
            const uint32 contactPointsIndex = mCurrentContactPoints->size();
            const int8 nbContactPoints = static_cast<int8>(potentialManifold.nbPotentialContactPoints);
            contactPair.nbToTalContactPoints += nbContactPoints;

            // Create and add the contact manifold
            mCurrentContactManifolds->emplace(contactPair.body1Entity, contactPair.body2Entity, contactPair.collider1Entity,
                                              contactPair.collider2Entity, contactPointsIndex, nbContactPoints);

            assert(potentialManifold.nbPotentialContactPoints > 0);

            // For each contact point of the manifold
            for (uint c=0; c < potentialManifold.nbPotentialContactPoints; c++) {

                ContactPointInfo& potentialContactPoint = mPotentialContactPoints[potentialManifold.potentialContactPointsIndices[c]];

                // Create and add the contact point
                mCurrentContactPoints->emplace(potentialContactPoint, mWorld->mConfig.persistentContactDistanceThreshold);
            }
        }
    }

    // Initialize the current contacts with the contacts from the previous frame (for warmstarting)
    initContactsWithPreviousOnes();

    // Compute the lost contacts (contact pairs that were colliding in previous frame but not in this one)
    computeLostContactPairs();

    mPreviousContactPoints->clear();
    mPreviousContactManifolds->clear();
    mPreviousContactPairs->clear();

    // Reset the potential contacts
    mPotentialContactPoints.clear(true);
    mPotentialContactManifolds.clear(true);

    mNarrowPhaseInput.clear();
}

// Compute the lost contact pairs (contact pairs in contact in the previous frame but not in the current one)
void CollisionDetectionSystem::computeLostContactPairs() {

    // For each convex pair
    const uint32 nbConvexPairs = mOverlappingPairs.mConvexPairs.size();
    for (uint32 i=0; i < nbConvexPairs; i++) {

        // If the two colliders of the pair were colliding in the previous frame but not in the current one
        if (mOverlappingPairs.mConvexPairs[i].collidingInPreviousFrame && !mOverlappingPairs.mConvexPairs[i].collidingInCurrentFrame) {

            // If both bodies still exist
            if (mCollidersComponents.hasComponent(mOverlappingPairs.mConvexPairs[i].collider1) && mCollidersComponents.hasComponent(mOverlappingPairs.mConvexPairs[i].collider2)) {

                // Create a lost contact pair
                addLostContactPair(mOverlappingPairs.mConvexPairs[i]);
            }
        }
    }

    // For each convex pair
    const uint32 nbConcavePairs = mOverlappingPairs.mConcavePairs.size();
    for (uint32 i=0; i < nbConcavePairs; i++) {

        // If the two colliders of the pair were colliding in the previous frame but not in the current one
        if (mOverlappingPairs.mConcavePairs[i].collidingInPreviousFrame && !mOverlappingPairs.mConcavePairs[i].collidingInCurrentFrame) {

            // If both bodies still exist
            if (mCollidersComponents.hasComponent(mOverlappingPairs.mConcavePairs[i].collider1) && mCollidersComponents.hasComponent(mOverlappingPairs.mConcavePairs[i].collider2)) {

                // Create a lost contact pair
                addLostContactPair(mOverlappingPairs.mConcavePairs[i]);
            }
        }
    }
}

// Create the actual contact manifolds and contacts points for testCollision() methods
void CollisionDetectionSystem::createSnapshotContacts(List<ContactPair>& contactPairs,
                                                 List<ContactManifold>& contactManifolds,
                                                 List<ContactPoint>& contactPoints,
                                                 List<ContactManifoldInfo>& potentialContactManifolds,
                                                 List<ContactPointInfo>& potentialContactPoints) {

    RP3D_PROFILE("CollisionDetectionSystem::createSnapshotContacts()", mProfiler);

    contactManifolds.reserve(contactPairs.size());
    contactPoints.reserve(contactManifolds.size());

    // For each contact pair
    const uint32 nbContactPairs = contactPairs.size();
    for (uint32 p=0; p < nbContactPairs; p++) {

        ContactPair& contactPair = contactPairs[p];
        assert(contactPair.nbPotentialContactManifolds > 0);

        contactPair.contactManifoldsIndex = contactManifolds.size();
        contactPair.nbContactManifolds = contactPair.nbPotentialContactManifolds;
        contactPair.contactPointsIndex = contactPoints.size();

        // For each potential contact manifold of the pair
        for (uint32 m=0; m < contactPair.nbPotentialContactManifolds; m++) {

            ContactManifoldInfo& potentialManifold = potentialContactManifolds[contactPair.potentialContactManifoldsIndices[m]];

            // Start index and number of contact points for this manifold
            const uint32 contactPointsIndex = contactPoints.size();
            const uint8 nbContactPoints = potentialManifold.nbPotentialContactPoints;
            contactPair.nbToTalContactPoints += nbContactPoints;

            // Create and add the contact manifold
            contactManifolds.emplace(contactPair.body1Entity, contactPair.body2Entity, contactPair.collider1Entity,
                                     contactPair.collider2Entity, contactPointsIndex, nbContactPoints);

            assert(potentialManifold.nbPotentialContactPoints > 0);

            // For each contact point of the manifold
            for (uint32 c=0; c < potentialManifold.nbPotentialContactPoints; c++) {

                ContactPointInfo& potentialContactPoint = potentialContactPoints[potentialManifold.potentialContactPointsIndices[c]];

                // Create a new contact point
                ContactPoint contactPoint(potentialContactPoint, mWorld->mConfig.persistentContactDistanceThreshold);

                // Add the contact point
                contactPoints.add(contactPoint);
            }
        }
    }
}

// Initialize the current contacts with the contacts from the previous frame (for warmstarting)
void CollisionDetectionSystem::initContactsWithPreviousOnes() {

    // For each contact pair of the current frame
    for (uint32 i=0; i < mCurrentContactPairs->size(); i++) {

        ContactPair& currentContactPair = (*mCurrentContactPairs)[i];

        // Find the corresponding contact pair in the previous frame (if any)
        auto itPrevContactPair = mPreviousMapPairIdToContactPairIndex.find(currentContactPair.pairId);

        // If we have found a corresponding contact pair in the previous frame
        if (itPrevContactPair != mPreviousMapPairIdToContactPairIndex.end()) {

            const uint previousContactPairIndex = itPrevContactPair->second;
            ContactPair& previousContactPair = (*mPreviousContactPairs)[previousContactPairIndex];

            // --------------------- Contact Manifolds --------------------- //

            const uint contactManifoldsIndex = currentContactPair.contactManifoldsIndex;
            const uint nbContactManifolds = currentContactPair.nbContactManifolds;

            // For each current contact manifold of the current contact pair
            for (uint m=contactManifoldsIndex; m < contactManifoldsIndex + nbContactManifolds; m++) {

                assert(m < mCurrentContactManifolds->size());
                ContactManifold& currentContactManifold = (*mCurrentContactManifolds)[m];
                assert(currentContactManifold.nbContactPoints > 0);
                ContactPoint& currentContactPoint = (*mCurrentContactPoints)[currentContactManifold.contactPointsIndex];
                const Vector3& currentContactPointNormal = currentContactPoint.getNormal();

                // Find a similar contact manifold among the contact manifolds from the previous frame (for warmstarting)
                const uint previousContactManifoldIndex = previousContactPair.contactManifoldsIndex;
                const uint previousNbContactManifolds = previousContactPair.nbContactManifolds;
                for (uint p=previousContactManifoldIndex; p < previousContactManifoldIndex + previousNbContactManifolds; p++) {

                    ContactManifold& previousContactManifold = (*mPreviousContactManifolds)[p];
                    assert(previousContactManifold.nbContactPoints > 0);
                    ContactPoint& previousContactPoint = (*mPreviousContactPoints)[previousContactManifold.contactPointsIndex];

                    // If the previous contact manifold has a similar contact normal with the current manifold
                    if (previousContactPoint.getNormal().dot(currentContactPointNormal) >= mWorld->mConfig.cosAngleSimilarContactManifold) {

                        // Transfer data from the previous contact manifold to the current one
                        currentContactManifold.frictionVector1 = previousContactManifold.frictionVector1;
                        currentContactManifold.frictionVector2 = previousContactManifold.frictionVector2;
                        currentContactManifold.frictionImpulse1 = previousContactManifold.frictionImpulse1;
                        currentContactManifold.frictionImpulse2 = previousContactManifold.frictionImpulse2;
                        currentContactManifold.frictionTwistImpulse = previousContactManifold.frictionTwistImpulse;

                        break;
                    }
                }
            }

            // --------------------- Contact Points --------------------- //

            const uint contactPointsIndex = currentContactPair.contactPointsIndex;
            const uint nbTotalContactPoints = currentContactPair.nbToTalContactPoints;

            // For each current contact point of the current contact pair
            for (uint c=contactPointsIndex; c < contactPointsIndex + nbTotalContactPoints; c++) {

                assert(c < mCurrentContactPoints->size());
                ContactPoint& currentContactPoint = (*mCurrentContactPoints)[c];

                // Find a similar contact point among the contact points from the previous frame (for warmstarting)
                const uint previousContactPointsIndex = previousContactPair.contactPointsIndex;
                const uint previousNbContactPoints = previousContactPair.nbToTalContactPoints;
                for (uint p=previousContactPointsIndex; p < previousContactPointsIndex + previousNbContactPoints; p++) {

                    ContactPoint& previousContactPoint = (*mPreviousContactPoints)[p];

                    // If the previous contact point is very close to th current one
                    const decimal distSquare = (currentContactPoint.getLocalPointOnShape1() - previousContactPoint.getLocalPointOnShape1()).lengthSquare();
                    if (distSquare <= mWorld->mConfig.persistentContactDistanceThreshold * mWorld->mConfig.persistentContactDistanceThreshold) {

                        // Transfer data from the previous contact point to the current one
                        currentContactPoint.setPenetrationImpulse(previousContactPoint.getPenetrationImpulse());
                        currentContactPoint.setIsRestingContact(previousContactPoint.getIsRestingContact());

                        break;
                    }
                }
            }
        }
    }
}

// Remove a body from the collision detection
void CollisionDetectionSystem::removeCollider(Collider* collider) {

    const int colliderBroadPhaseId = collider->getBroadPhaseId();

    assert(colliderBroadPhaseId != -1);
    assert(mMapBroadPhaseIdToColliderEntity.containsKey(colliderBroadPhaseId));

    // Remove all the overlapping pairs involving this collider
    List<uint64>& overlappingPairs = mCollidersComponents.getOverlappingPairs(collider->getEntity());
    while(overlappingPairs.size() > 0) {

        // TODO : Remove all the contact manifold of the overlapping pair from the contact manifolds list of the two bodies involved

        // Remove the overlapping pair
        mOverlappingPairs.removePair(overlappingPairs[0]);
    }

    mMapBroadPhaseIdToColliderEntity.remove(colliderBroadPhaseId);

    // Remove the body from the broad-phase
    mBroadPhaseSystem.removeCollider(collider);
}

// Ray casting method
void CollisionDetectionSystem::raycast(RaycastCallback* raycastCallback,
                                        const Ray& ray,
                                        unsigned short raycastWithCategoryMaskBits) const {

    RP3D_PROFILE("CollisionDetectionSystem::raycast()", mProfiler);

    RaycastTest rayCastTest(raycastCallback);

    // Ask the broad-phase algorithm to call the testRaycastAgainstShape()
    // callback method for each collider hit by the ray in the broad-phase
    mBroadPhaseSystem.raycast(ray, rayCastTest, raycastWithCategoryMaskBits);
}

// Convert the potential contact into actual contacts
void CollisionDetectionSystem::processPotentialContacts(NarrowPhaseInfoBatch& narrowPhaseInfoBatch, bool updateLastFrameInfo,
                                                        List<ContactPointInfo>& potentialContactPoints,
                                                        List<ContactManifoldInfo>& potentialContactManifolds,
                                                        Map<uint64, uint>& mapPairIdToContactPairIndex,
                                                        List<ContactPair>* contactPairs) {

    RP3D_PROFILE("CollisionDetectionSystem::processPotentialContacts()", mProfiler);

    const uint nbObjects = narrowPhaseInfoBatch.getNbObjects();

    if (updateLastFrameInfo) {

        // For each narrow phase info object
        for(uint i=0; i < nbObjects; i++) {

            narrowPhaseInfoBatch.narrowPhaseInfos[i].lastFrameCollisionInfo->wasColliding = narrowPhaseInfoBatch.narrowPhaseInfos[i].isColliding;

            // The previous frame collision info is now valid
            narrowPhaseInfoBatch.narrowPhaseInfos[i].lastFrameCollisionInfo->isValid = true;
        }
    }

    // For each narrow phase info object
    for(uint i=0; i < nbObjects; i++) {

        // If the two colliders are colliding
        if (narrowPhaseInfoBatch.narrowPhaseInfos[i].isColliding) {

            const uint64 pairId = narrowPhaseInfoBatch.narrowPhaseInfos[i].overlappingPairId;
            OverlappingPairs::OverlappingPair* overlappingPair = mOverlappingPairs.getOverlappingPair(pairId);
            assert(overlappingPair != nullptr);

            overlappingPair->collidingInCurrentFrame = true;

            const Entity collider1Entity = narrowPhaseInfoBatch.narrowPhaseInfos[i].colliderEntity1;
            const Entity collider2Entity = narrowPhaseInfoBatch.narrowPhaseInfos[i].colliderEntity2;

            const uint32 collider1Index = mCollidersComponents.getEntityIndex(collider1Entity);
            const uint32 collider2Index = mCollidersComponents.getEntityIndex(collider2Entity);

            const Entity body1Entity = mCollidersComponents.mBodiesEntities[collider1Index];
            const Entity body2Entity = mCollidersComponents.mBodiesEntities[collider2Index];

            // If we have a convex vs convex collision (if we consider the base collision shapes of the colliders)
            if (mCollidersComponents.mCollisionShapes[collider1Index]->isConvex() && mCollidersComponents.mCollisionShapes[collider2Index]->isConvex()) {

                // Create a new ContactPair

                const bool isTrigger = mCollidersComponents.mIsTrigger[collider1Index] || mCollidersComponents.mIsTrigger[collider2Index];

                assert(!mWorld->mCollisionBodyComponents.getIsEntityDisabled(body1Entity) || !mWorld->mCollisionBodyComponents.getIsEntityDisabled(body2Entity));

                const uint32 newContactPairIndex = contactPairs->size();

                contactPairs->emplace(pairId, body1Entity, body2Entity, collider1Entity, collider2Entity,
                                      newContactPairIndex, overlappingPair->collidingInPreviousFrame, isTrigger);

                ContactPair* pairContact = &((*contactPairs)[newContactPairIndex]);

                // Create a new potential contact manifold for the overlapping pair
                uint32 contactManifoldIndex = static_cast<uint>(potentialContactManifolds.size());
                potentialContactManifolds.emplace(pairId);
                ContactManifoldInfo& contactManifoldInfo = potentialContactManifolds[contactManifoldIndex];

                const uint32 contactPointIndexStart = static_cast<uint>(potentialContactPoints.size());

                // Add the potential contacts
                for (uint j=0; j < narrowPhaseInfoBatch.narrowPhaseInfos[i].nbContactPoints; j++) {

                    if (contactManifoldInfo.nbPotentialContactPoints < NB_MAX_CONTACT_POINTS_IN_POTENTIAL_MANIFOLD) {

                        // Add the contact point to the manifold
                        contactManifoldInfo.potentialContactPointsIndices[contactManifoldInfo.nbPotentialContactPoints] = contactPointIndexStart + j;
                        contactManifoldInfo.nbPotentialContactPoints++;

                        // Add the contact point to the list of potential contact points
                        const ContactPointInfo& contactPoint = narrowPhaseInfoBatch.narrowPhaseInfos[i].contactPoints[j];

                        potentialContactPoints.add(contactPoint);
                    }
                }

                // Add the contact manifold to the overlapping pair contact
                assert(pairId == contactManifoldInfo.pairId);
                pairContact->potentialContactManifoldsIndices[0] = contactManifoldIndex;
                pairContact->nbPotentialContactManifolds = 1;
            }
            else {

                // If there is not already a contact pair for this overlapping pair
                auto it = mapPairIdToContactPairIndex.find(pairId);
                ContactPair* pairContact = nullptr;
                if (it == mapPairIdToContactPairIndex.end()) {

                    // Create a new ContactPair

                    const bool isTrigger = mCollidersComponents.mIsTrigger[collider1Index] || mCollidersComponents.mIsTrigger[collider2Index];

                    assert(!mWorld->mCollisionBodyComponents.getIsEntityDisabled(body1Entity) || !mWorld->mCollisionBodyComponents.getIsEntityDisabled(body2Entity));

                    const uint32 newContactPairIndex = contactPairs->size();
                    contactPairs->emplace(pairId, body1Entity, body2Entity, collider1Entity, collider2Entity,
                                                       newContactPairIndex, overlappingPair->collidingInPreviousFrame , isTrigger);
                    pairContact = &((*contactPairs)[newContactPairIndex]);
                    mapPairIdToContactPairIndex.add(Pair<uint64, uint>(pairId, newContactPairIndex));

                }
                else { // If a ContactPair already exists for this overlapping pair, we use this one

                    assert(it->first == pairId);

                    const uint pairContactIndex = it->second;
                    pairContact = &((*contactPairs)[pairContactIndex]);
                }

                assert(pairContact != nullptr);

                // Add the potential contacts
                for (uint j=0; j < narrowPhaseInfoBatch.narrowPhaseInfos[i].nbContactPoints; j++) {

                    const ContactPointInfo& contactPoint = narrowPhaseInfoBatch.narrowPhaseInfos[i].contactPoints[j];

                    // Add the contact point to the list of potential contact points
                    const uint32 contactPointIndex = potentialContactPoints.size();

                    potentialContactPoints.add(contactPoint);

                    bool similarManifoldFound = false;

                    // For each contact manifold of the overlapping pair
                    for (uint m=0; m < pairContact->nbPotentialContactManifolds; m++) {

                       uint contactManifoldIndex = pairContact->potentialContactManifoldsIndices[m];

                       if (potentialContactManifolds[contactManifoldIndex].nbPotentialContactPoints < NB_MAX_CONTACT_POINTS_IN_POTENTIAL_MANIFOLD) {

                           // Get the first contact point of the current manifold
                           assert(potentialContactManifolds[contactManifoldIndex].nbPotentialContactPoints > 0);
                           const uint manifoldContactPointIndex = potentialContactManifolds[contactManifoldIndex].potentialContactPointsIndices[0];
                           const ContactPointInfo& manifoldContactPoint = potentialContactPoints[manifoldContactPointIndex];

                            // If we have found a corresponding manifold for the new contact point
                            // (a manifold with a similar contact normal direction)
                            if (manifoldContactPoint.normal.dot(contactPoint.normal) >= mWorld->mConfig.cosAngleSimilarContactManifold) {

                                // Add the contact point to the manifold
                                potentialContactManifolds[contactManifoldIndex].potentialContactPointsIndices[potentialContactManifolds[contactManifoldIndex].nbPotentialContactPoints] = contactPointIndex;
                                potentialContactManifolds[contactManifoldIndex].nbPotentialContactPoints++;

                                similarManifoldFound = true;

                                break;
                            }
                       }
                    }

                    // If we have not found a manifold with a similar contact normal for the contact point
                    if (!similarManifoldFound && pairContact->nbPotentialContactManifolds < NB_MAX_POTENTIAL_CONTACT_MANIFOLDS) {

                        // Create a new potential contact manifold for the overlapping pair
                        uint32 contactManifoldIndex = potentialContactManifolds.size();
                        potentialContactManifolds.emplace(pairId);
                        ContactManifoldInfo& contactManifoldInfo = potentialContactManifolds[contactManifoldIndex];

                        // Add the contact point to the manifold
                        contactManifoldInfo.potentialContactPointsIndices[0] = contactPointIndex;
                        contactManifoldInfo.nbPotentialContactPoints = 1;

                        assert(pairContact != nullptr);

                        // Add the contact manifold to the overlapping pair contact
                        assert(pairContact->pairId == contactManifoldInfo.pairId);
                        pairContact->potentialContactManifoldsIndices[pairContact->nbPotentialContactManifolds] = contactManifoldIndex;
                        pairContact->nbPotentialContactManifolds++;
                    }

                    assert(pairContact->nbPotentialContactManifolds > 0);
                }
            }

            narrowPhaseInfoBatch.resetContactPoints(i);
        }
    }
}

// Clear the obsolete manifolds and contact points and reduce the number of contacts points of the remaining manifolds
void CollisionDetectionSystem::reducePotentialContactManifolds(List<ContactPair>* contactPairs,
                                                         List<ContactManifoldInfo>& potentialContactManifolds,
                                                         const List<ContactPointInfo>& potentialContactPoints) const {

    RP3D_PROFILE("CollisionDetectionSystem::reducePotentialContactManifolds()", mProfiler);

    // Reduce the number of potential contact manifolds in a contact pair
    const uint32 nbContactPairs = contactPairs->size();
    for (uint32 i=0; i < nbContactPairs; i++) {

        ContactPair& contactPair = (*contactPairs)[i];

        // While there are too many manifolds in the contact pair
        while(contactPair.nbPotentialContactManifolds > NB_MAX_CONTACT_MANIFOLDS) {

            // Look for a manifold with the smallest contact penetration depth.
            decimal minDepth = DECIMAL_LARGEST;
            int minDepthManifoldIndex = -1;
            for (uint32 j=0; j < contactPair.nbPotentialContactManifolds; j++) {

                ContactManifoldInfo& manifold = potentialContactManifolds[contactPair.potentialContactManifoldsIndices[j]];

                // Get the largest contact point penetration depth of the manifold
                const decimal depth = computePotentialManifoldLargestContactDepth(manifold, potentialContactPoints);

                if (depth < minDepth) {
                    minDepth = depth;
                    minDepthManifoldIndex = static_cast<int>(j);
                }
            }

            // Remove the non optimal manifold
            assert(minDepthManifoldIndex >= 0);
            contactPair.removePotentialManifoldAtIndex(minDepthManifoldIndex);
        }
    }

    // Reduce the number of potential contact points in the manifolds
    for (uint32 i=0; i < nbContactPairs; i++) {

        const ContactPair& pairContact = (*contactPairs)[i];

        // For each potential contact manifold
        for (uint32 j=0; j < pairContact.nbPotentialContactManifolds; j++) {

            ContactManifoldInfo& manifold = potentialContactManifolds[pairContact.potentialContactManifoldsIndices[j]];

            // If there are two many contact points in the manifold
            if (manifold.nbPotentialContactPoints > MAX_CONTACT_POINTS_IN_MANIFOLD) {

                Transform shape1LocalToWorldTransoform = mCollidersComponents.getLocalToWorldTransform(pairContact.collider1Entity);

                // Reduce the number of contact points in the manifold
                reduceContactPoints(manifold, shape1LocalToWorldTransoform, potentialContactPoints);
            }

            assert(manifold.nbPotentialContactPoints <= MAX_CONTACT_POINTS_IN_MANIFOLD);
        }
    }
}

// Return the largest depth of all the contact points of a potential manifold
decimal CollisionDetectionSystem::computePotentialManifoldLargestContactDepth(const ContactManifoldInfo& manifold,
                                                                        const List<ContactPointInfo>& potentialContactPoints) const {

    decimal largestDepth = 0.0f;

    assert(manifold.nbPotentialContactPoints > 0);

    for (uint32 i=0; i < manifold.nbPotentialContactPoints; i++) {
        decimal depth = potentialContactPoints[manifold.potentialContactPointsIndices[i]].penetrationDepth;

        if (depth > largestDepth) {
            largestDepth = depth;
        }
    }

    return largestDepth;
}

// Reduce the number of contact points of a potential contact manifold
// This is based on the technique described by Dirk Gregorius in his
// "Contacts Creation" GDC presentation. This method will reduce the number of
// contact points to a maximum of 4 points (but it can be less).
void CollisionDetectionSystem::reduceContactPoints(ContactManifoldInfo& manifold, const Transform& shape1ToWorldTransform,
                                             const List<ContactPointInfo>& potentialContactPoints) const {

    assert(manifold.nbPotentialContactPoints > MAX_CONTACT_POINTS_IN_MANIFOLD);

    // The following algorithm only works to reduce to a maximum of 4 contact points
    assert(MAX_CONTACT_POINTS_IN_MANIFOLD == 4);

    // List of the candidate contact points indices in the manifold. Every time that we have found a
    // point we want to keep, we will remove it from this list
    uint candidatePointsIndices[NB_MAX_CONTACT_POINTS_IN_POTENTIAL_MANIFOLD];
    uint8 nbCandidatePoints = manifold.nbPotentialContactPoints;
    for (uint8 i=0 ; i < manifold.nbPotentialContactPoints; i++) {
        candidatePointsIndices[i] = manifold.potentialContactPointsIndices[i];
    }

    int8 nbReducedPoints = 0;

    uint pointsToKeepIndices[MAX_CONTACT_POINTS_IN_MANIFOLD];
    for (int8 i=0; i<MAX_CONTACT_POINTS_IN_MANIFOLD; i++) {
        pointsToKeepIndices[i] = 0;
    }

    //  Compute the initial contact point we need to keep.
    // The first point we keep is always the point in a given
    // constant direction (in order to always have same contact points
    // between frames for better stability)

    const Transform worldToShape1Transform = shape1ToWorldTransform.getInverse();

    // Compute the contact normal of the manifold (we use the first contact point)
    // in the local-space of the first collision shape
    const Vector3 contactNormalShape1Space = worldToShape1Transform.getOrientation() * potentialContactPoints[candidatePointsIndices[0]].normal;

    // Compute a search direction
    const Vector3 searchDirection(1, 1, 1);
    decimal maxDotProduct = DECIMAL_SMALLEST;
    uint elementIndexToKeep = 0;
    for (uint i=0; i < nbCandidatePoints; i++) {

        const ContactPointInfo& element = potentialContactPoints[candidatePointsIndices[i]];
        decimal dotProduct = searchDirection.dot(element.localPoint1);
        if (dotProduct > maxDotProduct) {
            maxDotProduct = dotProduct;
            elementIndexToKeep = i;
            nbReducedPoints = 1;
        }
    }
    pointsToKeepIndices[0] = candidatePointsIndices[elementIndexToKeep];
    removeItemAtInArray(candidatePointsIndices, elementIndexToKeep, nbCandidatePoints);
    //candidatePointsIndices.removeAt(elementIndexToKeep);
    assert(nbReducedPoints == 1);

    // Compute the second contact point we need to keep.
    // The second point we keep is the one farthest away from the first point.

    decimal maxDistance = decimal(0.0);
    elementIndexToKeep = 0;
    for (uint i=0; i < nbCandidatePoints; i++) {

        const ContactPointInfo& element = potentialContactPoints[candidatePointsIndices[i]];
        const ContactPointInfo& pointToKeep0 = potentialContactPoints[pointsToKeepIndices[0]];

        assert(candidatePointsIndices[i] != pointsToKeepIndices[0]);

        const decimal distance = (pointToKeep0.localPoint1 - element.localPoint1).lengthSquare();
        if (distance >= maxDistance) {
            maxDistance = distance;
            elementIndexToKeep = i;
            nbReducedPoints = 2;
        }

    }
    pointsToKeepIndices[1] = candidatePointsIndices[elementIndexToKeep];
    removeItemAtInArray(candidatePointsIndices, elementIndexToKeep, nbCandidatePoints);
    assert(nbReducedPoints == 2);

    // Compute the third contact point we need to keep.
    // The third point is the one producing the triangle with the larger area
    // with first and second point.

    // We compute the most positive or most negative triangle area (depending on winding)
    uint thirdPointMaxAreaIndex = 0;
    uint thirdPointMinAreaIndex = 0;
    decimal minArea = decimal(0.0);
    decimal maxArea = decimal(0.0);
    bool isPreviousAreaPositive = true;
    for (uint i=0; i < nbCandidatePoints; i++) {

        const ContactPointInfo& element = potentialContactPoints[candidatePointsIndices[i]];
        const ContactPointInfo& pointToKeep0 = potentialContactPoints[pointsToKeepIndices[0]];
        const ContactPointInfo& pointToKeep1 = potentialContactPoints[pointsToKeepIndices[1]];

        assert(candidatePointsIndices[i] != pointsToKeepIndices[0]);
        assert(candidatePointsIndices[i] != pointsToKeepIndices[1]);

        const Vector3 newToFirst = pointToKeep0.localPoint1 - element.localPoint1;
        const Vector3 newToSecond = pointToKeep1.localPoint1 - element.localPoint1;

        // Compute the triangle area
        decimal area = newToFirst.cross(newToSecond).dot(contactNormalShape1Space);

        if (area >= maxArea) {
            maxArea = area;
            thirdPointMaxAreaIndex = i;
        }
        if (area <= minArea) {
            minArea = area;
            thirdPointMinAreaIndex = i;
        }
    }
    assert(minArea <= decimal(0.0));
    assert(maxArea >= decimal(0.0));
    if (maxArea > (-minArea)) {
        isPreviousAreaPositive = true;
        pointsToKeepIndices[2] = candidatePointsIndices[thirdPointMaxAreaIndex];
        removeItemAtInArray(candidatePointsIndices, thirdPointMaxAreaIndex, nbCandidatePoints);
    }
    else {
        isPreviousAreaPositive = false;
        pointsToKeepIndices[2] = candidatePointsIndices[thirdPointMinAreaIndex];
        removeItemAtInArray(candidatePointsIndices, thirdPointMinAreaIndex, nbCandidatePoints);
    }
    nbReducedPoints = 3;

    // Compute the 4th point by choosing the triangle that adds the most
    // triangle area to the previous triangle and has opposite sign area (opposite winding)

    decimal largestArea = decimal(0.0); // Largest area (positive or negative)
    elementIndexToKeep = 0;
    nbReducedPoints = 4;
    decimal area;

    // For each remaining candidate points
    for (uint i=0; i < nbCandidatePoints; i++) {

        const ContactPointInfo& element = potentialContactPoints[candidatePointsIndices[i]];

        assert(candidatePointsIndices[i] != pointsToKeepIndices[0]);
        assert(candidatePointsIndices[i] != pointsToKeepIndices[1]);
        assert(candidatePointsIndices[i] != pointsToKeepIndices[2]);

        // For each edge of the triangle made by the first three points
        for (uint j=0; j<3; j++) {

            uint edgeVertex1Index = j;
            uint edgeVertex2Index = j < 2 ? j + 1 : 0;

            const ContactPointInfo& pointToKeepEdgeV1 = potentialContactPoints[pointsToKeepIndices[edgeVertex1Index]];
            const ContactPointInfo& pointToKeepEdgeV2 = potentialContactPoints[pointsToKeepIndices[edgeVertex2Index]];

            const Vector3 newToFirst = pointToKeepEdgeV1.localPoint1 - element.localPoint1;
            const Vector3 newToSecond = pointToKeepEdgeV2.localPoint1 - element.localPoint1;

            // Compute the triangle area
            area = newToFirst.cross(newToSecond).dot(contactNormalShape1Space);

            // We are looking at the triangle with maximal area (positive or negative).
            // If the previous area is positive, we are looking at negative area now.
            // If the previous area is negative, we are looking at the positive area now.
            if (isPreviousAreaPositive && area <= largestArea) {
                largestArea = area;
                elementIndexToKeep = i;
            }
            else if (!isPreviousAreaPositive && area >= largestArea) {
                largestArea = area;
                elementIndexToKeep = i;
            }
        }
    }
    pointsToKeepIndices[3] = candidatePointsIndices[elementIndexToKeep];
    removeItemAtInArray(candidatePointsIndices, elementIndexToKeep, nbCandidatePoints);

    // Only keep the four selected contact points in the manifold
    manifold.potentialContactPointsIndices[0] = pointsToKeepIndices[0];
    manifold.potentialContactPointsIndices[1] = pointsToKeepIndices[1];
    manifold.potentialContactPointsIndices[2] = pointsToKeepIndices[2];
    manifold.potentialContactPointsIndices[3] = pointsToKeepIndices[3];
    manifold.nbPotentialContactPoints = 4;
}

// Remove an element in an array (and replace it by the last one in the array)
void CollisionDetectionSystem::removeItemAtInArray(uint array[], uint8 index, uint8& arraySize) const {
    assert(index < arraySize);
    assert(arraySize > 0);
    array[index] = array[arraySize - 1];
    arraySize--;
}

// Report contacts and triggers
void CollisionDetectionSystem::reportContactsAndTriggers() {

    // Report contacts and triggers to the user
    if (mWorld->mEventListener != nullptr) {

        reportContacts(*(mWorld->mEventListener), mCurrentContactPairs, mCurrentContactManifolds, mCurrentContactPoints, mLostContactPairs);
        reportTriggers(*(mWorld->mEventListener), mCurrentContactPairs, mLostContactPairs);
    }

    // Report contacts for debug rendering (if enabled)
    if (mWorld->mIsDebugRenderingEnabled) {

        reportDebugRenderingContacts(mCurrentContactPairs, mCurrentContactManifolds, mCurrentContactPoints, mLostContactPairs);
    }

    mOverlappingPairs.updateCollidingInPreviousFrame();

    mLostContactPairs.clear(true);
}

// Report all contacts to the user
void CollisionDetectionSystem::reportContacts(CollisionCallback& callback, List<ContactPair>* contactPairs,
                                              List<ContactManifold>* manifolds, List<ContactPoint>* contactPoints, List<ContactPair>& lostContactPairs) {

    RP3D_PROFILE("CollisionDetectionSystem::reportContacts()", mProfiler);

    // If there are contacts
    if (contactPairs->size() + lostContactPairs.size() > 0) {

        CollisionCallback::CallbackData callbackData(contactPairs, manifolds, contactPoints, lostContactPairs, *mWorld);

        // Call the callback method to report the contacts
        callback.onContact(callbackData);
    }
}

// Report all triggers to the user
void CollisionDetectionSystem::reportTriggers(EventListener& eventListener, List<ContactPair>* contactPairs, List<ContactPair>& lostContactPairs) {

    RP3D_PROFILE("CollisionDetectionSystem::reportTriggers()", mProfiler);

    // If there are contacts
    if (contactPairs->size() + lostContactPairs.size() > 0) {

        OverlapCallback::CallbackData callbackData(*contactPairs, lostContactPairs, true, *mWorld);

        // Call the callback method to report the overlapping shapes
        eventListener.onTrigger(callbackData);
    }
}

// Report all contacts for debug rendering
void CollisionDetectionSystem::reportDebugRenderingContacts(List<ContactPair>* contactPairs, List<ContactManifold>* manifolds, List<ContactPoint>* contactPoints, List<ContactPair>& lostContactPairs) {

    RP3D_PROFILE("CollisionDetectionSystem::reportDebugRenderingContacts()", mProfiler);

    // If there are contacts
    if (contactPairs->size() + lostContactPairs.size() > 0) {

        CollisionCallback::CallbackData callbackData(contactPairs, manifolds, contactPoints, lostContactPairs, *mWorld);

        // Call the callback method to report the contacts
        mWorld->mDebugRenderer.onContact(callbackData);
    }
}

// Return true if two bodies overlap (collide)
bool CollisionDetectionSystem::testOverlap(CollisionBody* body1, CollisionBody* body2) {

    NarrowPhaseInput narrowPhaseInput(mMemoryManager.getPoolAllocator(), mOverlappingPairs);

    // Compute the broad-phase collision detection
    computeBroadPhase();

    // Filter the overlapping pairs to get only the ones with the selected body involved
    List<uint64> convexPairs(mMemoryManager.getPoolAllocator());
    List<uint64> concavePairs(mMemoryManager.getPoolAllocator());
    filterOverlappingPairs(body1->getEntity(), body2->getEntity(), convexPairs, concavePairs);

    if (convexPairs.size() > 0 || concavePairs.size() > 0) {

        // Compute the middle-phase collision detection
        computeMiddlePhaseCollisionSnapshot(convexPairs, concavePairs, narrowPhaseInput, false);

        // Compute the narrow-phase collision detection
        return computeNarrowPhaseOverlapSnapshot(narrowPhaseInput, nullptr);
    }

    return false;
}

// Report all the bodies that overlap (collide) in the world
void CollisionDetectionSystem::testOverlap(OverlapCallback& callback) {

    NarrowPhaseInput narrowPhaseInput(mMemoryManager.getPoolAllocator(), mOverlappingPairs);

    // Compute the broad-phase collision detection
    computeBroadPhase();

    // Compute the middle-phase collision detection
    computeMiddlePhase(narrowPhaseInput, false);

    // Compute the narrow-phase collision detection and report overlapping shapes
    computeNarrowPhaseOverlapSnapshot(narrowPhaseInput, &callback);
}

// Report all the bodies that overlap (collide) with the body in parameter
void CollisionDetectionSystem::testOverlap(CollisionBody* body, OverlapCallback& callback) {

    NarrowPhaseInput narrowPhaseInput(mMemoryManager.getPoolAllocator(), mOverlappingPairs);

    // Compute the broad-phase collision detection
    computeBroadPhase();

    // Filter the overlapping pairs to get only the ones with the selected body involved
    List<uint64> convexPairs(mMemoryManager.getPoolAllocator());
    List<uint64> concavePairs(mMemoryManager.getPoolAllocator());
    filterOverlappingPairs(body->getEntity(), convexPairs, concavePairs);

    if (convexPairs.size() > 0 || concavePairs.size() > 0) {

        // Compute the middle-phase collision detection
        computeMiddlePhaseCollisionSnapshot(convexPairs, concavePairs, narrowPhaseInput, false);

        // Compute the narrow-phase collision detection
        computeNarrowPhaseOverlapSnapshot(narrowPhaseInput, &callback);
    }
}

// Test collision and report contacts between two bodies.
void CollisionDetectionSystem::testCollision(CollisionBody* body1, CollisionBody* body2, CollisionCallback& callback) {

    NarrowPhaseInput narrowPhaseInput(mMemoryManager.getPoolAllocator(), mOverlappingPairs);

    // Compute the broad-phase collision detection
    computeBroadPhase();

    // Filter the overlapping pairs to get only the ones with the selected body involved
    List<uint64> convexPairs(mMemoryManager.getPoolAllocator());
    List<uint64> concavePairs(mMemoryManager.getPoolAllocator());
    filterOverlappingPairs(body1->getEntity(), body2->getEntity(), convexPairs, concavePairs);

    if (convexPairs.size() > 0 || concavePairs.size() > 0) {

        // Compute the middle-phase collision detection
        computeMiddlePhaseCollisionSnapshot(convexPairs, concavePairs, narrowPhaseInput, true);

        // Compute the narrow-phase collision detection and report contacts
        computeNarrowPhaseCollisionSnapshot(narrowPhaseInput, callback);
    }
}

// Test collision and report all the contacts involving the body in parameter
void CollisionDetectionSystem::testCollision(CollisionBody* body, CollisionCallback& callback) {

    NarrowPhaseInput narrowPhaseInput(mMemoryManager.getPoolAllocator(), mOverlappingPairs);

    // Compute the broad-phase collision detection
    computeBroadPhase();

    // Filter the overlapping pairs to get only the ones with the selected body involved
    List<uint64> convexPairs(mMemoryManager.getPoolAllocator());
    List<uint64> concavePairs(mMemoryManager.getPoolAllocator());
    filterOverlappingPairs(body->getEntity(), convexPairs, concavePairs);

    if (convexPairs.size() > 0 || concavePairs.size() > 0) {

        // Compute the middle-phase collision detection
        computeMiddlePhaseCollisionSnapshot(convexPairs, concavePairs, narrowPhaseInput, true);

        // Compute the narrow-phase collision detection and report contacts
        computeNarrowPhaseCollisionSnapshot(narrowPhaseInput, callback);
    }
}

// Test collision and report contacts between each colliding bodies in the world
void CollisionDetectionSystem::testCollision(CollisionCallback& callback) {

    NarrowPhaseInput narrowPhaseInput(mMemoryManager.getPoolAllocator(), mOverlappingPairs);

    // Compute the broad-phase collision detection
    computeBroadPhase();

    // Compute the middle-phase collision detection
    computeMiddlePhase(narrowPhaseInput, true);

    // Compute the narrow-phase collision detection and report contacts
    computeNarrowPhaseCollisionSnapshot(narrowPhaseInput, callback);
}

// Filter the overlapping pairs to keep only the pairs where a given body is involved
void CollisionDetectionSystem::filterOverlappingPairs(Entity bodyEntity, List<uint64>& convexPairs, List<uint64>& concavePairs) const {

    // For each convex pairs
    const uint32 nbConvexPairs = mOverlappingPairs.mConvexPairs.size();
    for (uint32 i=0; i < nbConvexPairs; i++) {

        if (mCollidersComponents.getBody(mOverlappingPairs.mConvexPairs[i].collider1) == bodyEntity ||
            mCollidersComponents.getBody(mOverlappingPairs.mConvexPairs[i].collider2) == bodyEntity) {

            convexPairs.add(mOverlappingPairs.mConvexPairs[i].pairID);
        }
    }

    // For each concave pairs
    const uint32 nbConcavePairs = mOverlappingPairs.mConcavePairs.size();
    for (uint32 i=0; i < nbConcavePairs; i++) {

        if (mCollidersComponents.getBody(mOverlappingPairs.mConcavePairs[i].collider1) == bodyEntity ||
            mCollidersComponents.getBody(mOverlappingPairs.mConcavePairs[i].collider2) == bodyEntity) {

            concavePairs.add(mOverlappingPairs.mConcavePairs[i].pairID);
        }
    }
}

// Filter the overlapping pairs to keep only the pairs where two given bodies are involved
void CollisionDetectionSystem::filterOverlappingPairs(Entity body1Entity, Entity body2Entity, List<uint64>& convexPairs, List<uint64>& concavePairs) const {

    // For each convex pair
    const uint32 nbConvexPairs = mOverlappingPairs.mConvexPairs.size();
    for (uint32 i=0; i < nbConvexPairs; i++) {

        const Entity collider1Body = mCollidersComponents.getBody(mOverlappingPairs.mConvexPairs[i].collider1);
        const Entity collider2Body = mCollidersComponents.getBody(mOverlappingPairs.mConvexPairs[i].collider2);

        if ((collider1Body == body1Entity && collider2Body == body2Entity) ||
            (collider1Body == body2Entity && collider2Body == body1Entity)) {

            convexPairs.add(mOverlappingPairs.mConvexPairs[i].pairID);
        }
    }

    // For each concave pair
    const uint nbConcavePairs = mOverlappingPairs.mConcavePairs.size();
    for (uint i=0; i < nbConcavePairs; i++) {

        const Entity collider1Body = mCollidersComponents.getBody(mOverlappingPairs.mConcavePairs[i].collider1);
        const Entity collider2Body = mCollidersComponents.getBody(mOverlappingPairs.mConcavePairs[i].collider2);

        if ((collider1Body == body1Entity && collider2Body == body2Entity) ||
            (collider1Body == body2Entity && collider2Body == body1Entity)) {

            concavePairs.add(mOverlappingPairs.mConcavePairs[i].pairID);
        }
    }
}

// Return the world event listener
EventListener* CollisionDetectionSystem::getWorldEventListener() {
   return mWorld->mEventListener;
}

// Return the world-space AABB of a given collider
const AABB CollisionDetectionSystem::getWorldAABB(const Collider* collider) const {
    assert(collider->getBroadPhaseId() > -1);
    return mBroadPhaseSystem.getFatAABB(collider->getBroadPhaseId());
}<|MERGE_RESOLUTION|>--- conflicted
+++ resolved
@@ -608,22 +608,32 @@
     // Reduce the number of contact points in the manifolds
     reducePotentialContactManifolds(mCurrentContactPairs, mPotentialContactManifolds, mPotentialContactPoints);
 
+    // Add the contact pairs to the bodies
+    addContactPairsToBodies();
+
     assert(mCurrentContactManifolds->size() == 0);
     assert(mCurrentContactPoints->size() == 0);
-<<<<<<< HEAD
-
-    // Create the actual narrow-phase contacts
-    createContacts();
-
-    // Compute the map from contact pairs ids to contact pair for the next frame
-    computeMapPreviousContactPairs();
-
-    mNarrowPhaseInput.clear();
-=======
->>>>>>> 98ba2f10
-}
-
-/// Compute the map from contact pairs ids to contact pair for the next frame
+}
+
+// Add the contact pairs to the corresponding bodies
+void CollisionDetectionSystem::addContactPairsToBodies() {
+
+    const uint32 nbContactPairs = mCurrentContactPairs->size();
+    for (uint32 p=0 ; p < nbContactPairs; p++) {
+
+        ContactPair& contactPair = (*mCurrentContactPairs)[p];
+
+        // Add the associated contact pair to both bodies of the pair (used to create islands later)
+        if (mRigidBodyComponents.hasComponent(contactPair.body1Entity)) {
+           mRigidBodyComponents.addContacPair(contactPair.body1Entity, p);
+        }
+        if (mRigidBodyComponents.hasComponent(contactPair.body2Entity)) {
+           mRigidBodyComponents.addContacPair(contactPair.body2Entity, p);
+        }
+    }
+}
+
+// Compute the map from contact pairs ids to contact pair for the next frame
 void CollisionDetectionSystem::computeMapPreviousContactPairs() {
 
     mPreviousMapPairIdToContactPairIndex.clear();
@@ -801,11 +811,6 @@
     mCurrentContactManifolds->reserve(mCurrentContactPairs->size());
     mCurrentContactPoints->reserve(mCurrentContactManifolds->size());
 
-<<<<<<< HEAD
-    // For each contact pair
-    const uint nbCurrentContactPairs = (*mCurrentContactPairs).size();
-    for (uint p=0; p < nbCurrentContactPairs; p++) {
-=======
     // We go through all the contact pairs and add the pairs with a least a CollisionBody at the end of the
     // mProcessContactPairsOrderIslands array because those pairs have not been added during the islands
     // creation (only the pairs with two RigidBodies are added during island creation)
@@ -818,31 +823,21 @@
             mWorld->mProcessContactPairsOrderIslands.add(i);
         }
     }
->>>>>>> 98ba2f10
 
     assert(mWorld->mProcessContactPairsOrderIslands.size() == (*mCurrentContactPairs).size());
 
     // Process the contact pairs in the order defined by the islands such that the contact manifolds and
     // contact points of a given island are packed together in the array of manifolds and contact points
-    for (uint p=0; p < mWorld->mProcessContactPairsOrderIslands.size(); p++) {
+    uint32 nbContactPairsToProcess = mWorld->mProcessContactPairsOrderIslands.size();
+    for (uint p=0; p < nbContactPairsToProcess; p++) {
 
         uint32 contactPairIndex = mWorld->mProcessContactPairsOrderIslands[p];
-
-        processedContactPairsIndices.add(contactPairIndex);
 
         ContactPair& contactPair = (*mCurrentContactPairs)[contactPairIndex];
 
         contactPair.contactManifoldsIndex = mCurrentContactManifolds->size();
         contactPair.nbContactManifolds = contactPair.nbPotentialContactManifolds;
         contactPair.contactPointsIndex = mCurrentContactPoints->size();
-
-        // Add the associated contact pair to both bodies of the pair (used to create islands later)
-        if (mRigidBodyComponents.hasComponent(contactPair.body1Entity)) {
-           mRigidBodyComponents.addContacPair(contactPair.body1Entity, p);
-        }
-        if (mRigidBodyComponents.hasComponent(contactPair.body2Entity)) {
-           mRigidBodyComponents.addContacPair(contactPair.body2Entity, p);
-        }
 
         // For each potential contact manifold of the pair
         for (uint m=0; m < contactPair.nbPotentialContactManifolds; m++) {
@@ -884,6 +879,9 @@
     // Reset the potential contacts
     mPotentialContactPoints.clear(true);
     mPotentialContactManifolds.clear(true);
+
+    // Compute the map from contact pairs ids to contact pair for the next frame
+    computeMapPreviousContactPairs();
 
     mNarrowPhaseInput.clear();
 }
