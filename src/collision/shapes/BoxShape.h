--- conflicted
+++ resolved
@@ -148,15 +148,6 @@
                    direction.z < 0.0 ? -mExtent.z : mExtent.z);
 }
 
-<<<<<<< HEAD
-// Test equality between two box shapes
-inline bool BoxShape::isEqualTo(const CollisionShape& otherCollisionShape) const {
-    const BoxShape& otherShape = static_cast<const BoxShape&>(otherCollisionShape);
-    return (mExtent == otherShape.mExtent);
-}
-
-=======
->>>>>>> 1fbdb900
 // Return true if a point is inside the collision shape
 inline bool BoxShape::testPointInside(const Vector3& localPoint, ProxyShape* proxyShape) const {
     return (localPoint.x < mExtent[0] && localPoint.x > -mExtent[0] &&
