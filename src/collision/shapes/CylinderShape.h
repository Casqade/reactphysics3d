/********************************************************************************
* ReactPhysics3D physics library, http://www.reactphysics3d.com                 *
* Copyright (c) 2010-2015 Daniel Chappuis                                       *
*********************************************************************************
*                                                                               *
* This software is provided 'as-is', without any express or implied warranty.   *
* In no event will the authors be held liable for any damages arising from the  *
* use of this software.                                                         *
*                                                                               *
* Permission is granted to anyone to use this software for any purpose,         *
* including commercial applications, and to alter it and redistribute it        *
* freely, subject to the following restrictions:                                *
*                                                                               *
* 1. The origin of this software must not be misrepresented; you must not claim *
*    that you wrote the original software. If you use this software in a        *
*    product, an acknowledgment in the product documentation would be           *
*    appreciated but is not required.                                           *
*                                                                               *
* 2. Altered source versions must be plainly marked as such, and must not be    *
*    misrepresented as being the original software.                             *
*                                                                               *
* 3. This notice may not be removed or altered from any source distribution.    *
*                                                                               *
********************************************************************************/

#ifndef REACTPHYSICS3D_CYLINDER_SHAPE_H
#define REACTPHYSICS3D_CYLINDER_SHAPE_H

// Libraries
#include "ConvexShape.h"
#include "body/CollisionBody.h"
#include "mathematics/mathematics.h"


/// ReactPhysics3D namespace
namespace reactphysics3d {

// Class CylinderShape
/**
 * This class represents a cylinder collision shape around the Y axis
 * and centered at the origin. The cylinder is defined by its height
 * and the radius of its base. The "transform" of the corresponding
 * rigid body gives an orientation and a position to the cylinder.
 * This collision shape uses an extra margin distance around it for collision
 * detection purpose. The default margin is 4cm (if your units are meters,
 * which is recommended). In case, you want to simulate small objects
 * (smaller than the margin distance), you might want to reduce the margin by
 * specifying your own margin distance using the "margin" parameter in the
 * constructor of the cylinder shape. Otherwise, it is recommended to use the
 * default margin distance by not using the "margin" parameter in the constructor.
 */
class CylinderShape : public ConvexShape {

    protected :

        // -------------------- Attributes -------------------- //

        /// Radius of the base
        decimal mRadius;

        /// Half height of the cylinder
        decimal mHalfHeight;

        // -------------------- Methods -------------------- //

        /// Private copy-constructor
        CylinderShape(const CylinderShape& shape);

        /// Private assignment operator
        CylinderShape& operator=(const CylinderShape& shape);

        /// Return a local support point in a given direction without the object margin
        virtual Vector3 getLocalSupportPointWithoutMargin(const Vector3& direction,
                                                          void** cachedCollisionData) const;

        /// Return true if a point is inside the collision shape
        virtual bool testPointInside(const Vector3& localPoint, ProxyShape* proxyShape) const;

        /// Raycast method with feedback information
        virtual bool raycast(const Ray& ray, RaycastInfo& raycastInfo, ProxyShape* proxyShape) const;

        /// Return the number of bytes used by the collision shape
        virtual size_t getSizeInBytes() const;

    public :

        // -------------------- Methods -------------------- //

        /// Constructor
        CylinderShape(decimal radius, decimal height, decimal margin = OBJECT_MARGIN);

        /// Destructor
        virtual ~CylinderShape();

        /// Return the radius
        decimal getRadius() const;

        /// Return the height
        decimal getHeight() const;

        /// Set the scaling vector of the collision shape
        virtual void setLocalScaling(const Vector3& scaling);

        /// Return the local bounds of the shape in x, y and z directions
        virtual void getLocalBounds(Vector3& min, Vector3& max) const;

        /// Return the local inertia tensor of the collision shape
        virtual void computeLocalInertiaTensor(Matrix3x3& tensor, decimal mass) const;
};

// Return the radius
/**
 * @return Radius of the cylinder (in meters)
 */
inline decimal CylinderShape::getRadius() const {
    return mRadius;
}

// Return the height
/**
 * @return Height of the cylinder (in meters)
 */
inline decimal CylinderShape::getHeight() const {
    return mHalfHeight + mHalfHeight;
}

// Set the scaling vector of the collision shape
inline void CylinderShape::setLocalScaling(const Vector3& scaling) {

    mHalfHeight = (mHalfHeight / mScaling.y) * scaling.y;
    mRadius = (mRadius / mScaling.x) * scaling.x;

    CollisionShape::setLocalScaling(scaling);
}

// Return the number of bytes used by the collision shape
inline size_t CylinderShape::getSizeInBytes() const {
    return sizeof(CylinderShape);
}

// Return the local bounds of the shape in x, y and z directions
/**
 * @param min The minimum bounds of the shape in local-space coordinates
 * @param max The maximum bounds of the shape in local-space coordinates
 */
inline void CylinderShape::getLocalBounds(Vector3& min, Vector3& max) const {

    // Maximum bounds
    max.x = mRadius + mMargin;
    max.y = mHalfHeight + mMargin;
    max.z = max.x;

    // Minimum bounds
    min.x = -max.x;
    min.y = -max.y;
    min.z = min.x;
}

// Return the local inertia tensor of the cylinder
/**
 * @param[out] tensor The 3x3 inertia tensor matrix of the shape in local-space
 *                    coordinates
 * @param mass Mass to use to compute the inertia tensor of the collision shape
 */
inline void CylinderShape::computeLocalInertiaTensor(Matrix3x3& tensor, decimal mass) const {
    decimal height = decimal(2.0) * mHalfHeight;
    decimal diag = (decimal(1.0) / decimal(12.0)) * mass * (3 * mRadius * mRadius + height * height);
    tensor.setAllValues(diag, 0.0, 0.0, 0.0,
                        decimal(0.5) * mass * mRadius * mRadius, 0.0,
                        0.0, 0.0, diag);
}

<<<<<<< HEAD
// Test equality between two cylinder shapes
inline bool CylinderShape::isEqualTo(const CollisionShape& otherCollisionShape) const {
    const CylinderShape& otherShape = static_cast<const CylinderShape&>(otherCollisionShape);
    return (mRadius == otherShape.mRadius && mHalfHeight == otherShape.mHalfHeight);
}

=======
>>>>>>> 1fbdb900
// Return true if a point is inside the collision shape
inline bool CylinderShape::testPointInside(const Vector3& localPoint, ProxyShape* proxyShape) const{
    return ((localPoint.x * localPoint.x + localPoint.z * localPoint.z) < mRadius * mRadius &&
            localPoint.y < mHalfHeight && localPoint.y > -mHalfHeight);
}

}

#endif
<|MERGE_RESOLUTION|>--- conflicted
+++ resolved
@@ -170,15 +170,6 @@
                         0.0, 0.0, diag);
 }
 
-<<<<<<< HEAD
-// Test equality between two cylinder shapes
-inline bool CylinderShape::isEqualTo(const CollisionShape& otherCollisionShape) const {
-    const CylinderShape& otherShape = static_cast<const CylinderShape&>(otherCollisionShape);
-    return (mRadius == otherShape.mRadius && mHalfHeight == otherShape.mHalfHeight);
-}
-
-=======
->>>>>>> 1fbdb900
 // Return true if a point is inside the collision shape
 inline bool CylinderShape::testPointInside(const Vector3& localPoint, ProxyShape* proxyShape) const{
     return ((localPoint.x * localPoint.x + localPoint.z * localPoint.z) < mRadius * mRadius &&
