--- conflicted
+++ resolved
@@ -258,36 +258,6 @@
     mMinBounds -= Vector3(mMargin, mMargin, mMargin);
 }
 
-<<<<<<< HEAD
-// Test equality between two cone shapes
-bool ConvexMeshShape::isEqualTo(const CollisionShape& otherCollisionShape) const {
-    const ConvexMeshShape& otherShape = static_cast<const ConvexMeshShape&>(otherCollisionShape);
-
-    assert(mNbVertices == mVertices.size());
-
-    if (mNbVertices != otherShape.mNbVertices) return false;
-
-    if (mIsEdgesInformationUsed != otherShape.mIsEdgesInformationUsed) return false;
-
-    if (mEdgesAdjacencyList.size() != otherShape.mEdgesAdjacencyList.size()) return false;
-
-    // Check that the vertices are the same
-    for (uint i=0; i<mNbVertices; i++) {
-        if (mVertices[i] != otherShape.mVertices[i]) return false;
-    }
-
-    // Check that the edges are the same
-    for (uint i=0; i<mEdgesAdjacencyList.size(); i++) {
-
-        assert(otherShape.mEdgesAdjacencyList.count(i) == 1);
-        if (mEdgesAdjacencyList.at(i) != otherShape.mEdgesAdjacencyList.at(i)) return false;
-    }
-
-    return true;
-}
-
-=======
->>>>>>> 1fbdb900
 // Raycast method with feedback information
 bool ConvexMeshShape::raycast(const Ray& ray, RaycastInfo& raycastInfo, ProxyShape* proxyShape) const {
     return proxyShape->mBody->mWorld.mCollisionDetection.mNarrowPhaseGJKAlgorithm.raycast(
