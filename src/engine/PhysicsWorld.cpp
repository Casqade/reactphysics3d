/********************************************************************************
* ReactPhysics3D physics library, http://www.reactphysics3d.com                 *
* Copyright (c) 2010-2020 Daniel Chappuis                                       *
*********************************************************************************
*                                                                               *
* This software is provided 'as-is', without any express or implied warranty.   *
* In no event will the authors be held liable for any damages arising from the  *
* use of this software.                                                         *
*                                                                               *
* Permission is granted to anyone to use this software for any purpose,         *
* including commercial applications, and to alter it and redistribute it        *
* freely, subject to the following restrictions:                                *
*                                                                               *
* 1. The origin of this software must not be misrepresented; you must not claim *
*    that you wrote the original software. If you use this software in a        *
*    product, an acknowledgment in the product documentation would be           *
*    appreciated but is not required.                                           *
*                                                                               *
* 2. Altered source versions must be plainly marked as such, and must not be    *
*    misrepresented as being the original software.                             *
*                                                                               *
* 3. This notice may not be removed or altered from any source distribution.    *
*                                                                               *
********************************************************************************/

// Libraries
#include <reactphysics3d/engine/PhysicsCommon.h>
#include <reactphysics3d/engine/PhysicsWorld.h>
#include <reactphysics3d/constraint/BallAndSocketJoint.h>
#include <reactphysics3d/constraint/SliderJoint.h>
#include <reactphysics3d/constraint/HingeJoint.h>
#include <reactphysics3d/constraint/FixedJoint.h>
#include <reactphysics3d/utils/Profiler.h>
#include <reactphysics3d/engine/EventListener.h>
#include <reactphysics3d/engine/Island.h>
#include <reactphysics3d/collision/ContactManifold.h>
#include <reactphysics3d/containers/Stack.h>

// Namespaces
using namespace reactphysics3d;
using namespace std;

// Static initializations

uint PhysicsWorld::mNbWorlds = 0;

// Constructor
/**
 * @param gravity Gravity vector in the world (in meters per second squared)
 * @param worldSettings The settings of the world
 * @param profiler Pointer to the profiler
 */
PhysicsWorld::PhysicsWorld(MemoryManager& memoryManager, const WorldSettings& worldSettings, Profiler* profiler)
              : mMemoryManager(memoryManager), mConfig(worldSettings), mEntityManager(mMemoryManager.getHeapAllocator()), mDebugRenderer(mMemoryManager.getHeapAllocator()),
                mCollisionBodyComponents(mMemoryManager.getHeapAllocator()), mRigidBodyComponents(mMemoryManager.getHeapAllocator()),
                mTransformComponents(mMemoryManager.getHeapAllocator()), mCollidersComponents(mMemoryManager.getHeapAllocator()),
                mJointsComponents(mMemoryManager.getHeapAllocator()), mBallAndSocketJointsComponents(mMemoryManager.getHeapAllocator()),
                mFixedJointsComponents(mMemoryManager.getHeapAllocator()), mHingeJointsComponents(mMemoryManager.getHeapAllocator()),
                mSliderJointsComponents(mMemoryManager.getHeapAllocator()), mCollisionDetection(this, mCollidersComponents, mTransformComponents, mCollisionBodyComponents, mRigidBodyComponents,
                                        mMemoryManager),
                mCollisionBodies(mMemoryManager.getHeapAllocator()), mEventListener(nullptr),
                mName(worldSettings.worldName),  mIslands(mMemoryManager.getSingleFrameAllocator()), mProcessContactPairsOrderIslands(mMemoryManager.getSingleFrameAllocator()),
                mContactSolverSystem(mMemoryManager, *this, mIslands, mCollisionBodyComponents, mRigidBodyComponents,
                               mCollidersComponents, mConfig.restitutionVelocityThreshold),
                mConstraintSolverSystem(*this, mIslands, mRigidBodyComponents, mTransformComponents, mJointsComponents,
                                        mBallAndSocketJointsComponents, mFixedJointsComponents, mHingeJointsComponents,
                                        mSliderJointsComponents),
                mDynamicsSystem(*this, mCollisionBodyComponents, mRigidBodyComponents, mTransformComponents, mCollidersComponents, mIsGravityEnabled, mConfig.gravity),
                mNbVelocitySolverIterations(mConfig.defaultVelocitySolverNbIterations),
                mNbPositionSolverIterations(mConfig.defaultPositionSolverNbIterations), 
                mIsSleepingEnabled(mConfig.isSleepingEnabled), mRigidBodies(mMemoryManager.getPoolAllocator()),
                mIsGravityEnabled(true), mSleepLinearVelocity(mConfig.defaultSleepLinearVelocity),
                mSleepAngularVelocity(mConfig.defaultSleepAngularVelocity), mTimeBeforeSleep(mConfig.defaultTimeBeforeSleep), mCurrentJointId(0) {

    // Automatically generate a name for the world
    if (mName == "") {

        std::stringstream ss;
        ss << "world";

        if (mNbWorlds > 0) {
            ss << mNbWorlds;
        }

        mName = ss.str();
    }

#ifdef IS_RP3D_PROFILING_ENABLED


    assert(profiler != nullptr);
    mProfiler = profiler;

    // Set the profiler
    mConstraintSolverSystem.setProfiler(mProfiler);
    mContactSolverSystem.setProfiler(mProfiler);
    mDynamicsSystem.setProfiler(mProfiler);
    mCollisionDetection.setProfiler(mProfiler);

#endif

    mNbWorlds++;

    RP3D_LOG(mConfig.worldName, Logger::Level::Information, Logger::Category::World,
             "Physics World: Physics world " + mName + " has been created",  __FILE__, __LINE__);
    RP3D_LOG(mConfig.worldName, Logger::Level::Information, Logger::Category::World,
             "Physics World: Initial world settings: " + worldSettings.to_string(),  __FILE__, __LINE__);

    RP3D_LOG(mConfig.worldName, Logger::Level::Information, Logger::Category::World,
             "Physics World: Physics world " + mName + " has been created",  __FILE__, __LINE__);

}

// Destructor
PhysicsWorld::~PhysicsWorld() {

    RP3D_LOG(mConfig.worldName, Logger::Level::Information, Logger::Category::World,
             "Physics World: Physics world " + mName + " has been destroyed",  __FILE__, __LINE__);

    // Destroy all the collision bodies that have not been removed
    for (int i=mCollisionBodies.size() - 1 ; i >= 0; i--) {
        destroyCollisionBody(mCollisionBodies[i]);
    }

#ifdef IS_RP3D_PROFILING_ENABLED


    // Print the profiling report into the destinations
    mProfiler->printReport();

#endif

    // Destroy all the joints that have not been removed
    for (uint32 i=0; i < mJointsComponents.getNbComponents(); i++) {
        destroyJoint(mJointsComponents.mJoints[i]);
    }

    // Destroy all the rigid bodies that have not been removed
    for (int i=mRigidBodies.size() - 1; i >= 0; i--) {
        destroyRigidBody(mRigidBodies[i]);
    }

    assert(mJointsComponents.getNbComponents() == 0);
    assert(mRigidBodies.size() == 0);
    assert(mCollisionBodies.size() == 0);
    assert(mCollisionBodyComponents.getNbComponents() == 0);
    assert(mTransformComponents.getNbComponents() == 0);
    assert(mCollidersComponents.getNbComponents() == 0);

    RP3D_LOG(mConfig.worldName, Logger::Level::Information, Logger::Category::World,
             "Physics World: Physics world " + mName + " has been destroyed",  __FILE__, __LINE__);
}

// Create a collision body and add it to the world
/**
 * @param transform Transformation mapping the local-space of the body to world-space
 * @return A pointer to the body that has been created in the world
 */
CollisionBody* PhysicsWorld::createCollisionBody(const Transform& transform) {

    // Create a new entity for the body
    Entity entity = mEntityManager.createEntity();

    // Check that the transform is valid
    if (!transform.isValid()) {
        RP3D_LOG(mConfig.worldName, Logger::Level::Error, Logger::Category::Body,
                 "Error when creating a collision body: the init transform is not valid",  __FILE__, __LINE__);
    }
    assert(transform.isValid());

    mTransformComponents.addComponent(entity, false, TransformComponents::TransformComponent(transform));

    // Create the collision body
    CollisionBody* collisionBody = new (mMemoryManager.allocate(MemoryManager::AllocationType::Pool,
                                        sizeof(CollisionBody)))
                                        CollisionBody(*this, entity);

    assert(collisionBody != nullptr);

    // Add the components
    CollisionBodyComponents::CollisionBodyComponent bodyComponent(collisionBody);
    mCollisionBodyComponents.addComponent(entity, false, bodyComponent);

    // Add the collision body to the world
    mCollisionBodies.add(collisionBody);

#ifdef IS_RP3D_PROFILING_ENABLED


    collisionBody->setProfiler(mProfiler);

#endif

    RP3D_LOG(mConfig.worldName, Logger::Level::Information, Logger::Category::Body,
             "Body " + std::to_string(entity.id) + ": New collision body created",  __FILE__, __LINE__);

    // Return the pointer to the rigid body
    return collisionBody;
}

// Destroy a collision body
/**
 * @param collisionBody Pointer to the body to destroy
 */
void PhysicsWorld::destroyCollisionBody(CollisionBody* collisionBody) {

    RP3D_LOG(mConfig.worldName, Logger::Level::Information, Logger::Category::Body,
             "Body " + std::to_string(collisionBody->getEntity().id) + ": collision body destroyed",  __FILE__, __LINE__);

    // Remove all the collision shapes of the body
    collisionBody->removeAllColliders();

    mCollisionBodyComponents.removeComponent(collisionBody->getEntity());
    mTransformComponents.removeComponent(collisionBody->getEntity());
    mEntityManager.destroyEntity(collisionBody->getEntity());

    // Call the destructor of the collision body
    collisionBody->~CollisionBody();

    // Remove the collision body from the list of bodies
    mCollisionBodies.remove(collisionBody);

    // Free the object from the memory allocator
    mMemoryManager.release(MemoryManager::AllocationType::Pool, collisionBody, sizeof(CollisionBody));
}

// Notify the world if a body is disabled (sleeping) or not
void PhysicsWorld::setBodyDisabled(Entity bodyEntity, bool isDisabled) {

    if (isDisabled == mCollisionBodyComponents.getIsEntityDisabled(bodyEntity)) return;

    // Notify all the components
    mCollisionBodyComponents.setIsEntityDisabled(bodyEntity, isDisabled);
    mTransformComponents.setIsEntityDisabled(bodyEntity, isDisabled);

    assert(mRigidBodyComponents.hasComponent(bodyEntity));

    mRigidBodyComponents.setIsEntityDisabled(bodyEntity, isDisabled);

    // For each collider of the body
    const List<Entity>& collidersEntities = mCollisionBodyComponents.getColliders(bodyEntity);
    for (uint32 i=0; i < collidersEntities.size(); i++) {

        mCollidersComponents.setIsEntityDisabled(collidersEntities[i], isDisabled);
    }

    // Disable the joints of the body if necessary
    // For each joint of the body
    const List<Entity>& joints = mRigidBodyComponents.getJoints(bodyEntity);
    for(uint32 i=0; i < joints.size(); i++) {

        const Entity body1Entity = mJointsComponents.getBody1Entity(joints[i]);
        const Entity body2Entity = mJointsComponents.getBody2Entity(joints[i]);

        // If both bodies of the joint are disabled
        if (mRigidBodyComponents.getIsEntityDisabled(body1Entity) && mRigidBodyComponents.getIsEntityDisabled(body2Entity)) {

            // We disable the joint
            setJointDisabled(joints[i], true);
        }
        else {

            // Enable the joint
            setJointDisabled(joints[i], false);
        }
    }
}

// Notify the world whether a joint is disabled or not
void PhysicsWorld::setJointDisabled(Entity jointEntity, bool isDisabled) {

    if (isDisabled == mJointsComponents.getIsEntityDisabled(jointEntity)) return;

    mJointsComponents.setIsEntityDisabled(jointEntity, isDisabled);
    if (mBallAndSocketJointsComponents.hasComponent(jointEntity)) {
        mBallAndSocketJointsComponents.setIsEntityDisabled(jointEntity, isDisabled);
    }
    if (mFixedJointsComponents.hasComponent(jointEntity)) {
        mFixedJointsComponents.setIsEntityDisabled(jointEntity, isDisabled);
    }
    if (mHingeJointsComponents.hasComponent(jointEntity)) {
        mHingeJointsComponents.setIsEntityDisabled(jointEntity, isDisabled);
    }
    if (mSliderJointsComponents.hasComponent(jointEntity)) {
        mSliderJointsComponents.setIsEntityDisabled(jointEntity, isDisabled);
    }
}

// Return true if two bodies overlap
/// Use this method if you are not interested in contacts but if you simply want to know
/// if the two bodies overlap. If you want to get the contacts, you need to use the
/// testCollision() method instead.
/**
 * @param body1 Pointer to the first body
 * @param body2 Pointer to a second body
 * @return True if the two bodies overlap
 */
bool PhysicsWorld::testOverlap(CollisionBody* body1, CollisionBody* body2) {
    return mCollisionDetection.testOverlap(body1, body2);
}

// Return the current world-space AABB of given collider
/**
 * @param collider Pointer to a collider
 * @return The AAABB of the collider in world-space
 */
AABB PhysicsWorld::getWorldAABB(const Collider* collider) const {

    if (collider->getBroadPhaseId() == -1) {
        return AABB();
    }

   return mCollisionDetection.getWorldAABB(collider);
}

// Update the physics simulation
/**
 * @param timeStep The amount of time to step the simulation by (in seconds)
 */
void PhysicsWorld::update(decimal timeStep) {

#ifdef IS_RP3D_PROFILING_ENABLED

    // Increment the frame counter of the profiler
    mProfiler->incrementFrameCounter();
#endif

    RP3D_PROFILE("PhysicsWorld::update()", mProfiler);

    // Reset the debug renderer
    if (mIsDebugRenderingEnabled) {
        mDebugRenderer.reset();
    }

    // Compute the collision detection
    mCollisionDetection.computeCollisionDetection();

    // Create the islands
    createIslands();

    // Create the actual narrow-phase contacts
    mCollisionDetection.createContacts();

    // Report the contacts to the user
    mCollisionDetection.reportContactsAndTriggers();

    // Recompute the inverse inertia tensors of rigid bodies
    updateBodiesInverseWorldInertiaTensors();

    // Disable the joints for pair of sleeping bodies
    disableJointsOfSleepingBodies();

    // Integrate the velocities
    mDynamicsSystem.integrateRigidBodiesVelocities(timeStep);

    // Solve the contacts and constraints
    solveContactsAndConstraints(timeStep);

    // Integrate the position and orientation of each body
    mDynamicsSystem.integrateRigidBodiesPositions(timeStep, mContactSolverSystem.isSplitImpulseActive());

    // Solve the position correction for constraints
    solvePositionCorrection();

    // Update the state (positions and velocities) of the bodies
    mDynamicsSystem.updateBodiesState();

    // Update the colliders components
    mCollisionDetection.updateColliders(timeStep);

    if (mIsSleepingEnabled) updateSleepingBodies(timeStep);

    // Reset the external force and torque applied to the bodies
    mDynamicsSystem.resetBodiesForceAndTorque();

    // Reset the islands
    mIslands.clear();

    mProcessContactPairsOrderIslands.clear(true);

    // Generate debug rendering primitives (if enabled)
    if (mIsDebugRenderingEnabled) {
        mDebugRenderer.computeDebugRenderingPrimitives(*this);
    }

    // Reset the single frame memory allocator
    mMemoryManager.resetFrameAllocator();
}

// Update the world inverse inertia tensors of rigid bodies
void PhysicsWorld::updateBodiesInverseWorldInertiaTensors() {

    for (uint i=0; i < mRigidBodyComponents.getNbEnabledComponents(); i++) {
        const Matrix3x3 orientation = mTransformComponents.getTransform(mRigidBodyComponents.mBodiesEntities[i]).getOrientation().getMatrix();

        RigidBody::computeWorldInertiaTensorInverse(orientation, mRigidBodyComponents.mInverseInertiaTensorsLocal[i], mRigidBodyComponents.mInverseInertiaTensorsWorld[i]);
    }
}

// Solve the contacts and constraints
void PhysicsWorld::solveContactsAndConstraints(decimal timeStep) {

    RP3D_PROFILE("PhysicsWorld::solveContactsAndConstraints()", mProfiler);

    // ---------- Solve velocity constraints for joints and contacts ---------- //

    // Initialize the contact solver
    mContactSolverSystem.init(mCollisionDetection.mCurrentContactManifolds, mCollisionDetection.mCurrentContactPoints, timeStep);

    // Initialize the constraint solver
    mConstraintSolverSystem.initialize(timeStep);

    // For each iteration of the velocity solver
    for (uint i=0; i<mNbVelocitySolverIterations; i++) {

        mConstraintSolverSystem.solveVelocityConstraints();

        mContactSolverSystem.solve();
    }

    mContactSolverSystem.storeImpulses();

    // Reset the contact solver
    mContactSolverSystem.reset();
}

// Solve the position error correction of the constraints
void PhysicsWorld::solvePositionCorrection() {

    RP3D_PROFILE("PhysicsWorld::solvePositionCorrection()", mProfiler);

    // ---------- Solve the position error correction for the constraints ---------- //

    // For each iteration of the position (error correction) solver
    for (uint i=0; i<mNbPositionSolverIterations; i++) {

        // Solve the position constraints
        mConstraintSolverSystem.solvePositionConstraints();
    }
}

// Disable the joints for pair of sleeping bodies
void PhysicsWorld::disableJointsOfSleepingBodies() {

    // For each joint
    for (uint32 i=0; i < mJointsComponents.getNbEnabledComponents(); i++) {

        Entity body1 = mJointsComponents.mBody1Entities[i];
        Entity body2 = mJointsComponents.mBody2Entities[i];

        // If both bodies of the joint are disabled
        if (mCollisionBodyComponents.getIsEntityDisabled(body1) && mCollisionBodyComponents.getIsEntityDisabled(body2)) {

            // Disable the joint
            setJointDisabled(mJointsComponents.mJointEntities[i], true);
        }
    }
}

// Create a rigid body into the physics world
/**
 * @param transform Transformation from body local-space to world-space
 * @return A pointer to the body that has been created in the world
 */
RigidBody* PhysicsWorld::createRigidBody(const Transform& transform) {

    // Create a new entity for the body
    Entity entity = mEntityManager.createEntity();

    // Check that the transform is valid
    if (!transform.isValid()) {
        RP3D_LOG(mConfig.worldName, Logger::Level::Error, Logger::Category::Body,
                 "Error when creating a rigid body: the init transform is not valid",  __FILE__, __LINE__);
    }
    assert(transform.isValid());

    mTransformComponents.addComponent(entity, false, TransformComponents::TransformComponent(transform));

    // Create the rigid body
    RigidBody* rigidBody = new (mMemoryManager.allocate(MemoryManager::AllocationType::Pool,
                                     sizeof(RigidBody))) RigidBody(*this, entity);
    assert(rigidBody != nullptr);

    CollisionBodyComponents::CollisionBodyComponent bodyComponent(rigidBody);
    mCollisionBodyComponents.addComponent(entity, false, bodyComponent);

    RigidBodyComponents::RigidBodyComponent rigidBodyComponent(rigidBody, BodyType::DYNAMIC, transform.getPosition());
    mRigidBodyComponents.addComponent(entity, false, rigidBodyComponent);

    // Compute the inverse mass
    mRigidBodyComponents.setMassInverse(entity, decimal(1.0) / mRigidBodyComponents.getMass(entity));

    // Add the rigid body to the physics world
    mRigidBodies.add(rigidBody);

#ifdef IS_RP3D_PROFILING_ENABLED

    rigidBody->setProfiler(mProfiler);
#endif

    RP3D_LOG(mConfig.worldName, Logger::Level::Information, Logger::Category::Body,
             "Body " + std::to_string(entity.id) + ": New collision body created",  __FILE__, __LINE__);

    // Return the pointer to the rigid body
    return rigidBody;
}

// Destroy a rigid body and all the joints which it belongs
/**
 * @param rigidBody Pointer to the body you want to destroy
 */
void PhysicsWorld::destroyRigidBody(RigidBody* rigidBody) {

    RP3D_LOG(mConfig.worldName, Logger::Level::Information, Logger::Category::Body,
             "Body " + std::to_string(rigidBody->getEntity().id) + ": rigid body destroyed",  __FILE__, __LINE__);

    // Remove all the collision shapes of the body
    rigidBody->removeAllColliders();

    // Destroy all the joints in which the rigid body to be destroyed is involved
    const List<Entity>& joints = mRigidBodyComponents.getJoints(rigidBody->getEntity());
    for (uint32 i=0; i < joints.size(); i++) {
        destroyJoint(mJointsComponents.getJoint(joints[i]));
    }

    // Destroy the corresponding entity and its components
    mCollisionBodyComponents.removeComponent(rigidBody->getEntity());
    mRigidBodyComponents.removeComponent(rigidBody->getEntity());
    mTransformComponents.removeComponent(rigidBody->getEntity());
    mEntityManager.destroyEntity(rigidBody->getEntity());

    // Call the destructor of the rigid body
    rigidBody->~RigidBody();

    // Remove the rigid body from the list of rigid bodies
    mRigidBodies.remove(rigidBody);

    // Free the object from the memory allocator
    mMemoryManager.release(MemoryManager::AllocationType::Pool, rigidBody, sizeof(RigidBody));
}

// Create a joint between two bodies in the world and return a pointer to the new joint
/**
 * @param jointInfo The information that is necessary to create the joint
 * @return A pointer to the joint that has been created in the world
 */
Joint* PhysicsWorld::createJoint(const JointInfo& jointInfo) {

    // Create a new entity for the joint
    Entity entity = mEntityManager.createEntity();

    Joint* newJoint = nullptr;

    const bool isJointDisabled = mRigidBodyComponents.getIsEntityDisabled(jointInfo.body1->getEntity()) &&
                                 mRigidBodyComponents.getIsEntityDisabled(jointInfo.body2->getEntity());

    // Allocate memory to create the new joint
    switch(jointInfo.type) {

        // Ball-and-Socket joint
        case JointType::BALLSOCKETJOINT:
        {
            // Create a BallAndSocketJoint component
            BallAndSocketJointComponents::BallAndSocketJointComponent ballAndSocketJointComponent;
            mBallAndSocketJointsComponents.addComponent(entity, isJointDisabled, ballAndSocketJointComponent);

            void* allocatedMemory = mMemoryManager.allocate(MemoryManager::AllocationType::Pool,
                                                            sizeof(BallAndSocketJoint));
            const BallAndSocketJointInfo& info = static_cast<const BallAndSocketJointInfo&>(jointInfo);
            BallAndSocketJoint* joint = new (allocatedMemory) BallAndSocketJoint(entity, *this, info);

            newJoint = joint;
            mBallAndSocketJointsComponents.setJoint(entity, joint);
            break;
        }

        // Slider joint
        case JointType::SLIDERJOINT:
        {
            const SliderJointInfo& info = static_cast<const SliderJointInfo&>(jointInfo);

            // Create a SliderJoint component
            SliderJointComponents::SliderJointComponent sliderJointComponent(info.isLimitEnabled, info.isMotorEnabled,
                                                                             info.minTranslationLimit, info.maxTranslationLimit,
                                                                             info.motorSpeed, info.maxMotorForce);
            mSliderJointsComponents.addComponent(entity, isJointDisabled, sliderJointComponent);

            void* allocatedMemory = mMemoryManager.allocate(MemoryManager::AllocationType::Pool, sizeof(SliderJoint));
            SliderJoint* joint = new (allocatedMemory) SliderJoint(entity, *this, info);

            newJoint = joint;
            mSliderJointsComponents.setJoint(entity, joint);

            break;
        }

        // Hinge joint
        case JointType::HINGEJOINT:
        {
            const HingeJointInfo& info = static_cast<const HingeJointInfo&>(jointInfo);

            // Create a HingeJoint component
            HingeJointComponents::HingeJointComponent hingeJointComponent(info.isLimitEnabled, info.isMotorEnabled,
                                                                          info.minAngleLimit, info.maxAngleLimit,
                                                                          info.motorSpeed, info.maxMotorTorque);
            mHingeJointsComponents.addComponent(entity, isJointDisabled, hingeJointComponent);

            void* allocatedMemory = mMemoryManager.allocate(MemoryManager::AllocationType::Pool,
                                                            sizeof(HingeJoint));
            HingeJoint* joint = new (allocatedMemory) HingeJoint(entity, *this, info);

            newJoint = joint;
            mHingeJointsComponents.setJoint(entity, joint);
            break;
        }

        // Fixed joint
        case JointType::FIXEDJOINT:
        {
            // Create a BallAndSocketJoint component
            FixedJointComponents::FixedJointComponent fixedJointComponent;
            mFixedJointsComponents.addComponent(entity, isJointDisabled, fixedJointComponent);

            void* allocatedMemory = mMemoryManager.allocate(MemoryManager::AllocationType::Pool,
                                                            sizeof(FixedJoint));
            const FixedJointInfo& info = static_cast<const FixedJointInfo&>(jointInfo);
            FixedJoint* joint = new (allocatedMemory) FixedJoint(entity, *this, info);

            newJoint = joint;

            mFixedJointsComponents.setJoint(entity, joint);

            break;
        }

        default:
        {
            assert(false);
            return nullptr;
        }
    }

    JointComponents::JointComponent jointComponent(jointInfo.body1->getEntity(), jointInfo.body2->getEntity(), newJoint, jointInfo.type,
                                                   jointInfo.positionCorrectionTechnique, jointInfo.isCollisionEnabled);
    mJointsComponents.addComponent(entity, isJointDisabled, jointComponent);

    // If the collision between the two bodies of the constraint is disabled
    if (!jointInfo.isCollisionEnabled) {

        // Add the pair of bodies in the set of body pairs that cannot collide with each other
        mCollisionDetection.addNoCollisionPair(jointInfo.body1->getEntity(), jointInfo.body2->getEntity());
    }

    RP3D_LOG(mConfig.worldName, Logger::Level::Information, Logger::Category::Joint,
             "Joint " + std::to_string(newJoint->getEntity().id) + ": New joint created",  __FILE__, __LINE__);
    RP3D_LOG(mConfig.worldName, Logger::Level::Information, Logger::Category::Joint,
             "Joint " + std::to_string(newJoint->getEntity().id) + ": " + newJoint->to_string(),  __FILE__, __LINE__);

    // Add the joint into the joint list of the bodies involved in the joint
    addJointToBodies(jointInfo.body1->getEntity(), jointInfo.body2->getEntity(), entity);

    // Return the pointer to the created joint
    return newJoint;
}

// Destroy a joint
/**
 * @param joint Pointer to the joint you want to destroy
 */
void PhysicsWorld::destroyJoint(Joint* joint) {

    assert(joint != nullptr);

    RP3D_LOG(mConfig.worldName, Logger::Level::Information, Logger::Category::Joint,
             "Joint " + std::to_string(joint->getEntity().id) + ": joint destroyed",  __FILE__, __LINE__);

    // If the collision between the two bodies of the constraint was disabled
    if (!joint->isCollisionEnabled()) {

        // Remove the pair of bodies from the set of body pairs that cannot collide with each other
        mCollisionDetection.removeNoCollisionPair(joint->getBody1()->getEntity(), joint->getBody2()->getEntity());
    }

    RigidBody* body1 = joint->getBody1();
    RigidBody* body2 = joint->getBody2();

    // Wake up the two bodies of the joint
    body1->setIsSleeping(false);
    body2->setIsSleeping(false);

    // Remove the joint from the joint list of the bodies involved in the joint
    mRigidBodyComponents.removeJointFromBody(body1->getEntity(), joint->getEntity());
    mRigidBodyComponents.removeJointFromBody(body2->getEntity(), joint->getEntity());

    size_t nbBytes = joint->getSizeInBytes();

    Entity jointEntity = joint->getEntity();

    // Destroy the corresponding entity and its components
    mJointsComponents.removeComponent(jointEntity);
    if (mBallAndSocketJointsComponents.hasComponent(jointEntity)) {
        mBallAndSocketJointsComponents.removeComponent(jointEntity);
    }
    if (mFixedJointsComponents.hasComponent(jointEntity)) {
        mFixedJointsComponents.removeComponent(jointEntity);
    }
    if (mHingeJointsComponents.hasComponent(jointEntity)) {
        mHingeJointsComponents.removeComponent(jointEntity);
    }
    if (mSliderJointsComponents.hasComponent(jointEntity)) {
        mSliderJointsComponents.removeComponent(jointEntity);
    }
    mEntityManager.destroyEntity(jointEntity);

    // Call the destructor of the joint
    joint->~Joint();

    // Release the allocated memory
    mMemoryManager.release(MemoryManager::AllocationType::Pool, joint, nbBytes);
}


// Set the number of iterations for the velocity constraint solver
/**
 * @param nbIterations Number of iterations for the velocity solver
 */
void PhysicsWorld::setNbIterationsVelocitySolver(uint nbIterations) {

    mNbVelocitySolverIterations = nbIterations;

    RP3D_LOG(mConfig.worldName, Logger::Level::Information, Logger::Category::World,
             "Physics World: Set nb iterations velocity solver to " + std::to_string(nbIterations),  __FILE__, __LINE__);
}

// Add the joint to the list of joints of the two bodies involved in the joint
void PhysicsWorld::addJointToBodies(Entity body1, Entity body2, Entity joint) {

    mRigidBodyComponents.addJointToBody(body1, joint);

    RP3D_LOG(mConfig.worldName, Logger::Level::Information, Logger::Category::Body,
             "Body " + std::to_string(body1.id) + ": Joint " + std::to_string(joint.id) + " added to body",  __FILE__, __LINE__);

    mRigidBodyComponents.addJointToBody(body2, joint);

    RP3D_LOG(mConfig.worldName, Logger::Level::Information, Logger::Category::Body,
             "Body " + std::to_string(body2.id) + ": Joint " + std::to_string(joint.id) + " added to body",  __FILE__, __LINE__);
}

// Compute the islands using potential contacts and joints
/// We compute the islands before creating the actual contacts here because we want all
/// the contact manifolds and contact points of the same island
/// to be packed together into linear arrays of manifolds and contacts for better caching.
/// An island is an isolated group of rigid bodies that have constraints (joints or contacts)
/// between each other. This method computes the islands at each time step as follows: For each
/// awake rigid body, we run a Depth First Search (DFS) through the constraint graph of that body
/// (graph where nodes are the bodies and where the edges are the constraints between the bodies) to
/// find all the bodies that are connected with it (the bodies that share joints or contacts with
/// it). Then, we create an island with this group of connected bodies.
void PhysicsWorld::createIslands() {

    RP3D_PROFILE("PhysicsWorld::createIslands()", mProfiler);

    assert(mProcessContactPairsOrderIslands.size() == 0);

    // Reset all the isAlreadyInIsland variables of bodies and joints
    for (uint b=0; b < mRigidBodyComponents.getNbComponents(); b++) {

        mRigidBodyComponents.mIsAlreadyInIsland[b] = false;
    }
    for (uint32 i=0; i < mJointsComponents.getNbComponents(); i++) {
        mJointsComponents.mIsAlreadyInIsland[i] = false;
    }

    // Reserve memory for the islands
    mIslands.reserveMemory();

    // Create a stack for the bodies to visit during the Depth First Search
    Stack<Entity> bodyEntitiesToVisit(mMemoryManager.getSingleFrameAllocator(), mIslands.getNbMaxBodiesInIslandPreviousFrame());

    // List of static bodies added to the current island (used to reset the isAlreadyInIsland variable of static bodies)
    List<Entity> staticBodiesAddedToIsland(mMemoryManager.getSingleFrameAllocator(), 16);

    uint nbTotalManifolds = 0;

    // For each rigid body component
    for (uint b=0; b < mRigidBodyComponents.getNbEnabledComponents(); b++) {

        // If the body has already been added to an island, we go to the next body
        if (mRigidBodyComponents.mIsAlreadyInIsland[b]) continue;

        // If the body is static, we go to the next body
        if (mRigidBodyComponents.mBodyTypes[b] == BodyType::STATIC) continue;

        // Reset the stack of bodies to visit
        bodyEntitiesToVisit.clear();

        // Add the body into the stack of bodies to visit
        mRigidBodyComponents.mIsAlreadyInIsland[b] = true;
        bodyEntitiesToVisit.push(mRigidBodyComponents.mBodiesEntities[b]);

        // Create the new island
        uint32 islandIndex = mIslands.addIsland(nbTotalManifolds);

        // While there are still some bodies to visit in the stack
        while (bodyEntitiesToVisit.size() > 0) {

            // Get the body entity
            const Entity bodyToVisitEntity = bodyEntitiesToVisit.pop();

            // Add the body into the island
            mIslands.addBodyToIsland(bodyToVisitEntity);

            RigidBody* rigidBodyToVisit = mRigidBodyComponents.getRigidBody(bodyToVisitEntity);

            // Awake the body if it is sleeping (note that this called might change the body index in the mRigidBodyComponents array)
            rigidBodyToVisit->setIsSleeping(false);

            // Compute the body index in the array (Note that it could have changed because of the previous call to rigidBodyToVisit->setIsSleeping(false))
            const uint32 bodyToVisitIndex = mRigidBodyComponents.getEntityIndex(bodyToVisitEntity);

            // If the currenbodyEntityIndicesToVisitt body is static, we do not want to perform the DFS search across that body
            if (mRigidBodyComponents.mBodyTypes[bodyToVisitIndex] == BodyType::STATIC) {

                staticBodiesAddedToIsland.add(bodyToVisitEntity);

                // Go to the next body
                continue;
            }

            // If the body is involved in contacts with other bodies
            // For each contact pair in which the current body is involded
            for (uint32 p=0; p < mRigidBodyComponents.mContactPairs[bodyToVisitIndex].size(); p++) {

                ContactPair& pair = (*mCollisionDetection.mCurrentContactPairs)[mRigidBodyComponents.mContactPairs[bodyToVisitIndex][p]];

                // Check if the current contact pair has already been added into an island
                if (pair.isAlreadyInIsland) continue;

                const Entity otherBodyEntity = pair.body1Entity == bodyToVisitEntity ? pair.body2Entity : pair.body1Entity;

<<<<<<< HEAD
                // If the colliding body is a RigidBody (and not a CollisionBody) and is not a trigger
                uint32 otherBodyIndex;
                if (mRigidBodyComponents.hasComponentGetIndex(otherBodyEntity, otherBodyIndex)
                    && !mCollidersComponents.getIsTrigger(pair.collider1Entity) && !mCollidersComponents.getIsTrigger(pair.collider2Entity)) {
=======
                        mProcessContactPairsOrderIslands.add(contactPairs[p]);

                        assert(pair.potentialContactManifoldsIndices.size() > 0);
                        nbTotalManifolds += pair.potentialContactManifoldsIndices.size();
>>>>>>> 98ba2f10

                    assert(pair.nbPotentialContactManifolds > 0);
                    nbTotalManifolds += pair.nbPotentialContactManifolds;

                    // Add the contact manifold into the island
                    mIslands.nbContactManifolds[islandIndex] += pair.nbPotentialContactManifolds;
                    pair.isAlreadyInIsland = true;

                    // Check if the other body has already been added to the island
                    if (mRigidBodyComponents.mIsAlreadyInIsland[otherBodyIndex]) continue;

                    // Insert the other body into the stack of bodies to visit
                    bodyEntitiesToVisit.push(otherBodyEntity);
                    mRigidBodyComponents.mIsAlreadyInIsland[otherBodyIndex] = true;
                }
                else {

                    // Add the contact pair index in the list of contact pairs that won't be part of islands
                    pair.isAlreadyInIsland = true;
                }
            }

            // For each joint in which the current body is involved
            const List<Entity>& joints = mRigidBodyComponents.getJoints(rigidBodyToVisit->getEntity());
            for (uint32 i=0; i < joints.size(); i++) {

                // Check if the current joint has already been added into an island
                if (mJointsComponents.getIsAlreadyInIsland(joints[i])) continue;

                // Add the joint into the island
                mJointsComponents.setIsAlreadyInIsland(joints[i], true);

                const Entity body1Entity = mJointsComponents.getBody1Entity(joints[i]);
                const Entity body2Entity = mJointsComponents.getBody2Entity(joints[i]);
                const Entity otherBodyEntity = body1Entity == bodyToVisitEntity ? body2Entity : body1Entity;

                const uint32 otherBodyIndex = mRigidBodyComponents.getEntityIndex(otherBodyEntity);

                // Check if the other body has already been added to the island
                if (mRigidBodyComponents.mIsAlreadyInIsland[otherBodyIndex]) continue;

                // Insert the other body into the stack of bodies to visit
                bodyEntitiesToVisit.push(otherBodyEntity);
                mRigidBodyComponents.mIsAlreadyInIsland[otherBodyIndex] = true;
            }
        }

        // Reset the isAlreadyIsland variable of the static bodies so that they
        // can also be included in the other islands
        for (uint32 j=0; j < staticBodiesAddedToIsland.size(); j++) {

            assert(mRigidBodyComponents.getBodyType(staticBodiesAddedToIsland[j]) == BodyType::STATIC);
            mRigidBodyComponents.setIsAlreadyInIsland(staticBodiesAddedToIsland[j], false);
        }

        staticBodiesAddedToIsland.clear();
    }

<<<<<<< HEAD
    // Clear the associated contacts pairs of rigid bodies
    for (uint b=0; b < mRigidBodyComponents.getNbEnabledComponents(); b++) {
        mRigidBodyComponents.mContactPairs[b].clear();
    }
=======
    for (uint32 i=0; i < (*mCollisionDetection.mCurrentContactPairs).size(); i++) {

        ContactPair& contactPair = (*mCollisionDetection.mCurrentContactPairs)[i];

        if (mRigidBodyComponents.hasComponent(contactPair.body1Entity) && mRigidBodyComponents.hasComponent(contactPair.body2Entity)) {

        }
    }

    mCollisionDetection.mMapBodyToContactPairs.clear(true);
>>>>>>> 98ba2f10
}

// Put bodies to sleep if needed.
/// For each island, if all the bodies have been almost still for a long enough period of
/// time, we put all the bodies of the island to sleep.
void PhysicsWorld::updateSleepingBodies(decimal timeStep) {

    RP3D_PROFILE("PhysicsWorld::updateSleepingBodies()", mProfiler);

    const decimal sleepLinearVelocitySquare = mSleepLinearVelocity * mSleepLinearVelocity;
    const decimal sleepAngularVelocitySquare = mSleepAngularVelocity * mSleepAngularVelocity;

    // For each island of the world
    for (uint i=0; i<mIslands.getNbIslands(); i++) {

        decimal minSleepTime = DECIMAL_LARGEST;

        // For each body of the island
        for (uint b=0; b < mIslands.nbBodiesInIsland[i]; b++) {

            const Entity bodyEntity = mIslands.bodyEntities[mIslands.startBodyEntitiesIndex[i] + b];
            const uint32 bodyIndex = mRigidBodyComponents.getEntityIndex(bodyEntity);

            // Skip static bodies
            if (mRigidBodyComponents.mBodyTypes[bodyIndex] == BodyType::STATIC) continue;

            // If the body is velocity is large enough to stay awake
            if (mRigidBodyComponents.mLinearVelocities[bodyIndex].lengthSquare() > sleepLinearVelocitySquare ||
                mRigidBodyComponents.mAngularVelocities[bodyIndex].lengthSquare() > sleepAngularVelocitySquare ||
                !mRigidBodyComponents.mIsAllowedToSleep[bodyIndex]) {

                // Reset the sleep time of the body
                mRigidBodyComponents.mSleepTimes[bodyIndex] = decimal(0.0);
                minSleepTime = decimal(0.0);
            }
            else {  // If the body velocity is below the sleeping velocity threshold

                // Increase the sleep time
                mRigidBodyComponents.mSleepTimes[bodyIndex] += timeStep;
                if (mRigidBodyComponents.mSleepTimes[bodyIndex] < minSleepTime) {
                    minSleepTime = mRigidBodyComponents.mSleepTimes[bodyIndex];
                }
            }
        }

        // If the velocity of all the bodies of the island is under the
        // sleeping velocity threshold for a period of time larger than
        // the time required to become a sleeping body
        if (minSleepTime >= mTimeBeforeSleep) {

            // Put all the bodies of the island to sleep
            for (uint b=0; b < mIslands.nbBodiesInIsland[i]; b++) {

                const Entity bodyEntity = mIslands.bodyEntities[mIslands.startBodyEntitiesIndex[i] + b];
                RigidBody* body = mRigidBodyComponents.getRigidBody(bodyEntity);
                body->setIsSleeping(true);
            }
        }
    }
}

// Enable/Disable the sleeping technique.
/// The sleeping technique is used to put bodies that are not moving into sleep
/// to speed up the simulation.
/**
 * @param isSleepingEnabled True if you want to enable the sleeping technique
 *                          and false otherwise
 */
void PhysicsWorld::enableSleeping(bool isSleepingEnabled) {
    mIsSleepingEnabled = isSleepingEnabled;

    if (!mIsSleepingEnabled) {

        // For each body of the world
        List<RigidBody*>::Iterator it;
        for (it = mRigidBodies.begin(); it != mRigidBodies.end(); ++it) {

            // Wake up the rigid body
            (*it)->setIsSleeping(false);
        }
    }

    RP3D_LOG(mConfig.worldName, Logger::Level::Information, Logger::Category::World,
             "Physics World: isSleepingEnabled=" + (isSleepingEnabled ? std::string("true") : std::string("false")) ,  __FILE__, __LINE__);
}

// Set the number of iterations for the position constraint solver
/**
 * @param nbIterations Number of iterations for the position solver
 */
void PhysicsWorld::setNbIterationsPositionSolver(uint nbIterations) {

    mNbPositionSolverIterations = nbIterations;

    RP3D_LOG(mConfig.worldName, Logger::Level::Information, Logger::Category::World,
             "Physics World: Set nb iterations position solver to " + std::to_string(nbIterations),  __FILE__, __LINE__);
}

// Set the gravity vector of the world
/**
 * @param gravity The gravity vector (in meter per seconds squared)
 */
void PhysicsWorld::setGravity(const Vector3& gravity) {

    mConfig.gravity = gravity;

    RP3D_LOG(mConfig.worldName, Logger::Level::Information, Logger::Category::World,
             "Physics World: Set gravity vector to " + gravity.to_string(),  __FILE__, __LINE__);
}

// Set the sleep linear velocity.
/// When the velocity of a body becomes smaller than the sleep linear/angular
/// velocity for a given amount of time, the body starts sleeping and does not need
/// to be simulated anymore.
/**
 * @param sleepLinearVelocity The sleep linear velocity (in meters per second)
 */
void PhysicsWorld::setSleepLinearVelocity(decimal sleepLinearVelocity) {
    assert(sleepLinearVelocity >= decimal(0.0));
    mSleepLinearVelocity = sleepLinearVelocity;

    RP3D_LOG(mConfig.worldName, Logger::Level::Information, Logger::Category::World,
             "Physics World: sleepLinearVelocity= " + std::to_string(sleepLinearVelocity),  __FILE__, __LINE__);
}

// Set the sleep angular velocity.
/// When the velocity of a body becomes smaller than the sleep linear/angular
/// velocity for a given amount of time, the body starts sleeping and does not need
/// to be simulated anymore.
/**
 * @param sleepAngularVelocity The sleep angular velocity (in radian per second)
 */
void PhysicsWorld::setSleepAngularVelocity(decimal sleepAngularVelocity) {
    assert(sleepAngularVelocity >= decimal(0.0));
    mSleepAngularVelocity = sleepAngularVelocity;

    RP3D_LOG(mConfig.worldName, Logger::Level::Information, Logger::Category::World,
             "Physics World: sleepAngularVelocity= " + std::to_string(sleepAngularVelocity),  __FILE__, __LINE__);
}

// Set the time a body is required to stay still before sleeping
/**
 * @param timeBeforeSleep Time a body is required to stay still before sleeping (in seconds)
 */
void PhysicsWorld::setTimeBeforeSleep(decimal timeBeforeSleep) {
    assert(timeBeforeSleep >= decimal(0.0));
    mTimeBeforeSleep = timeBeforeSleep;

    RP3D_LOG(mConfig.worldName, Logger::Level::Information, Logger::Category::World,
             "Physics World: timeBeforeSleep= " + std::to_string(timeBeforeSleep),  __FILE__, __LINE__);
}

// Enable/Disable the gravity
/**
 * @param isGravityEnabled True if you want to enable the gravity in the world
 *                         and false otherwise
 */
void PhysicsWorld::setIsGravityEnabled(bool isGravityEnabled) {
    mIsGravityEnabled = isGravityEnabled;

    RP3D_LOG(mConfig.worldName, Logger::Level::Information, Logger::Category::World,
             "Physics World: isGravityEnabled= " + (isGravityEnabled ? std::string("true") : std::string("false")),  __FILE__, __LINE__);
}

// Return a constant pointer to a given CollisionBody of the world
/**
 * @param index Index of a CollisionBody in the world
 * @return Constant pointer to a given CollisionBody
 */
const CollisionBody* PhysicsWorld::getCollisionBody(uint index) const {

    if (index >= getNbCollisionBodies()) {

        RP3D_LOG(mConfig.worldName, Logger::Level::Error, Logger::Category::World,
                 "Error when getting collision body: index is out of bounds",  __FILE__, __LINE__);
    }

    assert(index < mCollisionBodies.size());

    return mCollisionBodies[index];
}

// Return a pointer to a given CollisionBody of the world
/**
 * @param index Index of a CollisionBody in the world
 * @return Pointer to a given CollisionBody
 */
CollisionBody* PhysicsWorld::getCollisionBody(uint index) {

    if (index >= getNbCollisionBodies()) {

        RP3D_LOG(mConfig.worldName, Logger::Level::Error, Logger::Category::World,
                 "Error when getting collision body: index is out of bounds",  __FILE__, __LINE__);
    }

    assert(index < mCollisionBodies.size());

    return mCollisionBodies[index];
}

// Return a constant pointer to a given RigidBody of the world
/**
 * @param index Index of a RigidBody in the world
 * @return Constant pointer to a given RigidBody
 */
const RigidBody* PhysicsWorld::getRigidBody(uint index) const {

    if (index >= getNbRigidBodies()) {

        RP3D_LOG(mConfig.worldName, Logger::Level::Error, Logger::Category::World,
                 "Error when getting rigid body: index is out of bounds",  __FILE__, __LINE__);
    }

    assert(index < mRigidBodies.size());

    return mRigidBodies[index];
}

// Return a pointer to a given RigidBody of the world
/**
 * @param index Index of a RigidBody in the world
 * @return Pointer to a given RigidBody
 */
RigidBody* PhysicsWorld::getRigidBody(uint index) {

    if (index >= getNbRigidBodies()) {

        RP3D_LOG(mConfig.worldName, Logger::Level::Error, Logger::Category::World,
                 "Error when getting rigid body: index is out of bounds",  __FILE__, __LINE__);
    }

    assert(index < mRigidBodies.size());

    return mRigidBodies[index];
}
<|MERGE_RESOLUTION|>--- conflicted
+++ resolved
@@ -831,24 +831,20 @@
             // For each contact pair in which the current body is involded
             for (uint32 p=0; p < mRigidBodyComponents.mContactPairs[bodyToVisitIndex].size(); p++) {
 
-                ContactPair& pair = (*mCollisionDetection.mCurrentContactPairs)[mRigidBodyComponents.mContactPairs[bodyToVisitIndex][p]];
+                const uint32 contactPairIndex = mRigidBodyComponents.mContactPairs[bodyToVisitIndex][p];
+                ContactPair& pair = (*mCollisionDetection.mCurrentContactPairs)[contactPairIndex];
 
                 // Check if the current contact pair has already been added into an island
                 if (pair.isAlreadyInIsland) continue;
 
                 const Entity otherBodyEntity = pair.body1Entity == bodyToVisitEntity ? pair.body2Entity : pair.body1Entity;
 
-<<<<<<< HEAD
                 // If the colliding body is a RigidBody (and not a CollisionBody) and is not a trigger
                 uint32 otherBodyIndex;
                 if (mRigidBodyComponents.hasComponentGetIndex(otherBodyEntity, otherBodyIndex)
                     && !mCollidersComponents.getIsTrigger(pair.collider1Entity) && !mCollidersComponents.getIsTrigger(pair.collider2Entity)) {
-=======
-                        mProcessContactPairsOrderIslands.add(contactPairs[p]);
-
-                        assert(pair.potentialContactManifoldsIndices.size() > 0);
-                        nbTotalManifolds += pair.potentialContactManifoldsIndices.size();
->>>>>>> 98ba2f10
+
+                    mProcessContactPairsOrderIslands.add(contactPairIndex);
 
                     assert(pair.nbPotentialContactManifolds > 0);
                     nbTotalManifolds += pair.nbPotentialContactManifolds;
@@ -907,23 +903,10 @@
         staticBodiesAddedToIsland.clear();
     }
 
-<<<<<<< HEAD
     // Clear the associated contacts pairs of rigid bodies
     for (uint b=0; b < mRigidBodyComponents.getNbEnabledComponents(); b++) {
         mRigidBodyComponents.mContactPairs[b].clear();
     }
-=======
-    for (uint32 i=0; i < (*mCollisionDetection.mCurrentContactPairs).size(); i++) {
-
-        ContactPair& contactPair = (*mCollisionDetection.mCurrentContactPairs)[i];
-
-        if (mRigidBodyComponents.hasComponent(contactPair.body1Entity) && mRigidBodyComponents.hasComponent(contactPair.body2Entity)) {
-
-        }
-    }
-
-    mCollisionDetection.mMapBodyToContactPairs.clear(true);
->>>>>>> 98ba2f10
 }
 
 // Put bodies to sleep if needed.
