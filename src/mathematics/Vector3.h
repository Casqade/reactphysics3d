--- conflicted
+++ resolved
@@ -46,8 +46,14 @@
 
         // -------------------- Attributes -------------------- //
 
-        /// Values of the 3D vector
-        decimal x, y, z;
+        /// Component x
+        decimal x;
+
+        /// Component y
+        decimal y;
+
+        /// Component z
+        decimal z;
 
         // -------------------- Methods -------------------- //
 
@@ -66,14 +72,10 @@
         /// Set all the values of the vector
         void setAllValues(decimal newX, decimal newY, decimal newZ);
 
-<<<<<<< HEAD
-        /// Return the lenght of the vector
-=======
         /// Set the vector to zero
         void setToZero();
 
-        // Return the lenght of the vector
->>>>>>> 409bbdab
+        /// Return the length of the vector
         decimal length() const;
 
         /// Return the square of the length of the vector
@@ -109,14 +111,10 @@
         /// Return the axis with the maximal value
         int getMaxAxis() const;
 
-<<<<<<< HEAD
         /// Return true if two vectors are parallel
         bool isParallelWith(const Vector3& vector) const;
 
         /// Overloaded operator for the equality condition
-=======
-        // Overloaded operator for the equality condition
->>>>>>> 409bbdab
         bool operator== (const Vector3& vector) const;
 
         /// Overloaded operator for the is different condition
