--- conflicted
+++ resolved
@@ -46,8 +46,17 @@
 
         // -------------------- Attributes -------------------- //
 
-        /// Components of the quaternion
-        decimal x, y, z, w;
+        /// Component x
+        decimal x;
+
+        /// Component y
+        decimal y;
+
+        /// Component z
+        decimal z;
+
+        /// Component w
+        decimal w;
 
         // -------------------- Methods -------------------- //
 
@@ -69,31 +78,22 @@
         /// Destructor
         ~Quaternion();
 
-<<<<<<< HEAD
-        /// Return the vector v=(x y z) of the quaternion
-        Vector3 vectorV() const;
-=======
         /// Set all the values
         void setAllValues(decimal newX, decimal newY, decimal newZ, decimal newW);
 
         /// Set the quaternion to zero
         void setToZero();
 
-        // Return the vector v=(x y z) of the quaternion
+        /// Return the vector v=(x y z) of the quaternion
         Vector3 getVectorV() const;
->>>>>>> 409bbdab
 
         /// Return the length of the quaternion
         decimal length() const;
 
-<<<<<<< HEAD
-        /// Return the unit quaternion
-=======
         /// Normalize the quaternion
         void normalize();
 
-        // Return the unit quaternion
->>>>>>> 409bbdab
+        /// Return the unit quaternion
         Quaternion getUnit() const;
 
         /// Return the conjugate quaternion
@@ -130,14 +130,10 @@
         /// Overloaded operator for the multiplication
         Quaternion operator*(const Quaternion& quaternion) const;
 
-<<<<<<< HEAD
-        /// Overloaded operator for assignment
-=======
         /// Overloaded operator for the multiplication with a vector
         Vector3 operator*(const Vector3& point);
 
-        // Overloaded operator for assignment
->>>>>>> 409bbdab
+        /// Overloaded operator for assignment
         Quaternion& operator=(const Quaternion& quaternion);
 
         /// Overloaded operator for equality condition
