--- conflicted
+++ resolved
@@ -99,14 +99,10 @@
                                                const Transform& newTransform,
                                                decimal interpolationFactor);
 
-<<<<<<< HEAD
-        /// Return the transformed vector
-=======
         /// Return the identity transform
         static Transform identity();
 
-        // Return the transformed vector
->>>>>>> 409bbdab
+        /// Return the transformed vector
         Vector3 operator*(const Vector3& vector) const;
 
         /// Operator of multiplication of a transform with another one
