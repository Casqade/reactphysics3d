# Minimum cmake version required
CMAKE_MINIMUM_REQUIRED(VERSION 2.8.3)

# Project configuration
PROJECT(REACTPHYSICS3D CXX)

# Build type
IF (NOT CMAKE_BUILD_TYPE)
    SET(CMAKE_BUILD_TYPE "Release")
ENDIF (NOT CMAKE_BUILD_TYPE)

# Where to build the library
SET(LIBRARY_OUTPUT_PATH "lib")

# Where to build the executables
SET(OUR_EXECUTABLE_OUTPUT_PATH "${PROJECT_BINARY_DIR}/bin")

ENABLE_TESTING()

# Options
OPTION(COMPILE_TESTBED "Select this if you want to build the testbed application" OFF)
OPTION(COMPILE_TESTS "Select this if you want to build the tests" OFF)
OPTION(PROFILING_ENABLED "Select this if you want to compile with enabled profiling" OFF)
OPTION(DOUBLE_PRECISION_ENABLED "Select this if you want to compile using double precision floating
                                 values" OFF)

# Warning Compiler flags
SET(CMAKE_CXX_FLAGS "${CMAKE_CXX_FLAGS} -Wall")

# C++11 flags
<<<<<<< HEAD
include(CheckCXXCompilerFlag)
CHECK_CXX_COMPILER_FLAG("-std=c++11" COMPILER_SUPPORTS_CXX11)
IF(COMPILER_SUPPORTS_CXX11)
    set(CMAKE_CXX_FLAGS "${CMAKE_CXX_FLAGS} -std=c++11")
ELSE()
    message("The compiler ${CMAKE_CXX_COMPILER} has no C++11 support. Please use a different C++ compiler.")
=======
IF(CMAKE_CXX_COMPILER_ID MATCHES "Clang" OR CMAKE_CXX_COMPILER_ID MATCHES "GNU")
	include(CheckCXXCompilerFlag)
	CHECK_CXX_COMPILER_FLAG("-std=c++11" COMPILER_SUPPORTS_CXX11)
	IF(COMPILER_SUPPORTS_CXX11)
		set(CMAKE_CXX_FLAGS "${CMAKE_CXX_FLAGS} -std=c++11")
	ELSE()
		message("The compiler ${CMAKE_CXX_COMPILER} has no C++11 support. Please use a different C++ compiler.")
	ENDIF()
>>>>>>> e4eea29a
ENDIF()

# Headers
INCLUDE_DIRECTORIES(src)

IF(PROFILING_ENABLED)
    ADD_DEFINITIONS(-DIS_PROFILING_ACTIVE)
ENDIF(PROFILING_ENABLED)

IF(DOUBLE_PRECISION_ENABLED)
    ADD_DEFINITIONS(-DIS_DOUBLE_PRECISION_ENABLED)
ENDIF(DOUBLE_PRECISION_ENABLED)

# Source files
SET (REACTPHYSICS3D_SOURCES
    "src/configuration.h"
    "src/decimal.h"
    "src/reactphysics3d.h"
    "src/body/Body.h"
    "src/body/Body.cpp"
    "src/body/CollisionBody.h"
    "src/body/CollisionBody.cpp"
    "src/body/RigidBody.h"
    "src/body/RigidBody.cpp"
    "src/collision/broadphase/BroadPhaseAlgorithm.h"
    "src/collision/broadphase/BroadPhaseAlgorithm.cpp"
    "src/collision/broadphase/DynamicAABBTree.h"
    "src/collision/broadphase/DynamicAABBTree.cpp"
    "src/collision/narrowphase/CollisionDispatch.h"
    "src/collision/narrowphase/DefaultCollisionDispatch.h"
    "src/collision/narrowphase/DefaultCollisionDispatch.cpp"
    "src/collision/narrowphase/EPA/EdgeEPA.h"
    "src/collision/narrowphase/EPA/EdgeEPA.cpp"
    "src/collision/narrowphase/EPA/EPAAlgorithm.h"
    "src/collision/narrowphase/EPA/EPAAlgorithm.cpp"
    "src/collision/narrowphase/EPA/TriangleEPA.h"
    "src/collision/narrowphase/EPA/TriangleEPA.cpp"
    "src/collision/narrowphase/EPA/TrianglesStore.h"
    "src/collision/narrowphase/EPA/TrianglesStore.cpp"
    "src/collision/narrowphase/GJK/Simplex.h"
    "src/collision/narrowphase/GJK/Simplex.cpp"
    "src/collision/narrowphase/GJK/GJKAlgorithm.h"
    "src/collision/narrowphase/GJK/GJKAlgorithm.cpp"
    "src/collision/narrowphase/NarrowPhaseAlgorithm.h"
    "src/collision/narrowphase/NarrowPhaseAlgorithm.cpp"
    "src/collision/narrowphase/SphereVsSphereAlgorithm.h"
    "src/collision/narrowphase/SphereVsSphereAlgorithm.cpp"
    "src/collision/narrowphase/ConcaveVsConvexAlgorithm.h"
    "src/collision/narrowphase/ConcaveVsConvexAlgorithm.cpp"
    "src/collision/shapes/AABB.h"
    "src/collision/shapes/AABB.cpp"
    "src/collision/shapes/ConvexShape.h"
    "src/collision/shapes/ConvexShape.cpp"
    "src/collision/shapes/ConcaveShape.h"
    "src/collision/shapes/ConcaveShape.cpp"
    "src/collision/shapes/BoxShape.h"
    "src/collision/shapes/BoxShape.cpp"
    "src/collision/shapes/CapsuleShape.h"
    "src/collision/shapes/CapsuleShape.cpp"
    "src/collision/shapes/CollisionShape.h"
    "src/collision/shapes/CollisionShape.cpp"
    "src/collision/shapes/ConeShape.h"
    "src/collision/shapes/ConeShape.cpp"
    "src/collision/shapes/ConvexMeshShape.h"
    "src/collision/shapes/ConvexMeshShape.cpp"
    "src/collision/shapes/CylinderShape.h"
    "src/collision/shapes/CylinderShape.cpp"
    "src/collision/shapes/SphereShape.h"
    "src/collision/shapes/SphereShape.cpp"
    "src/collision/shapes/TriangleShape.h"
    "src/collision/shapes/TriangleShape.cpp"
    "src/collision/shapes/ConcaveMeshShape.h"
    "src/collision/shapes/ConcaveMeshShape.cpp"
    "src/collision/shapes/HeightFieldShape.h"
    "src/collision/shapes/HeightFieldShape.cpp"
    "src/collision/RaycastInfo.h"
    "src/collision/RaycastInfo.cpp"
    "src/collision/ProxyShape.h"
    "src/collision/ProxyShape.cpp"
    "src/collision/TriangleVertexArray.h"
    "src/collision/TriangleVertexArray.cpp"
    "src/collision/TriangleMesh.h"
    "src/collision/TriangleMesh.cpp"
    "src/collision/CollisionDetection.h"
    "src/collision/CollisionDetection.cpp"
    "src/collision/CollisionShapeInfo.h"
    "src/collision/ContactManifold.h"
    "src/collision/ContactManifold.cpp"
    "src/collision/ContactManifoldSet.h"
    "src/collision/ContactManifoldSet.cpp"
    "src/constraint/BallAndSocketJoint.h"
    "src/constraint/BallAndSocketJoint.cpp"
    "src/constraint/ContactPoint.h"
    "src/constraint/ContactPoint.cpp"
    "src/constraint/FixedJoint.h"
    "src/constraint/FixedJoint.cpp"
    "src/constraint/HingeJoint.h"
    "src/constraint/HingeJoint.cpp"
    "src/constraint/Joint.h"
    "src/constraint/Joint.cpp"
    "src/constraint/SliderJoint.h"
    "src/constraint/SliderJoint.cpp"
    "src/engine/CollisionWorld.h"
    "src/engine/CollisionWorld.cpp"
    "src/engine/ConstraintSolver.h"
    "src/engine/ConstraintSolver.cpp"
    "src/engine/ContactSolver.h"
    "src/engine/ContactSolver.cpp"
    "src/engine/DynamicsWorld.h"
    "src/engine/DynamicsWorld.cpp"
    "src/engine/EventListener.h"
    "src/engine/Impulse.h"
    "src/engine/Island.h"
    "src/engine/Island.cpp"
    "src/engine/Material.h"
    "src/engine/Material.cpp"
    "src/engine/OverlappingPair.h"
    "src/engine/OverlappingPair.cpp"
    "src/engine/Profiler.h"
    "src/engine/Profiler.cpp"
    "src/engine/Timer.h"
    "src/engine/Timer.cpp"
    "src/mathematics/mathematics.h"
    "src/mathematics/mathematics_functions.h"
    "src/mathematics/mathematics_functions.cpp"
    "src/mathematics/Matrix2x2.h"
    "src/mathematics/Matrix2x2.cpp"
    "src/mathematics/Matrix3x3.h"
    "src/mathematics/Matrix3x3.cpp"
    "src/mathematics/Quaternion.h"
    "src/mathematics/Quaternion.cpp"
    "src/mathematics/Transform.h"
    "src/mathematics/Transform.cpp"
    "src/mathematics/Vector2.h"
    "src/mathematics/Vector2.cpp"
    "src/mathematics/Vector3.h"
    "src/mathematics/Ray.h"
    "src/mathematics/Vector3.cpp"
    "src/memory/MemoryAllocator.h"
    "src/memory/MemoryAllocator.cpp"
    "src/memory/Stack.h"
)

# Create the library
ADD_LIBRARY(reactphysics3d STATIC ${REACTPHYSICS3D_SOURCES})

<<<<<<< HEAD
# Enable C++11 features
#set_property(TARGET reactphysics3d PROPERTY CXX_STANDARD 11)
#set_property(TARGET reactphysics3d PROPERTY CXX_STANDARD_REQUIRED ON)

=======
>>>>>>> e4eea29a
# If we need to compile the testbed application
IF(COMPILE_TESTBED)
   add_subdirectory(testbed/)
ENDIF(COMPILE_TESTBED)

# If we need to compile the tests
IF(COMPILE_TESTS)
   add_subdirectory(test/)
ENDIF(COMPILE_TESTS)<|MERGE_RESOLUTION|>--- conflicted
+++ resolved
@@ -28,14 +28,6 @@
 SET(CMAKE_CXX_FLAGS "${CMAKE_CXX_FLAGS} -Wall")
 
 # C++11 flags
-<<<<<<< HEAD
-include(CheckCXXCompilerFlag)
-CHECK_CXX_COMPILER_FLAG("-std=c++11" COMPILER_SUPPORTS_CXX11)
-IF(COMPILER_SUPPORTS_CXX11)
-    set(CMAKE_CXX_FLAGS "${CMAKE_CXX_FLAGS} -std=c++11")
-ELSE()
-    message("The compiler ${CMAKE_CXX_COMPILER} has no C++11 support. Please use a different C++ compiler.")
-=======
 IF(CMAKE_CXX_COMPILER_ID MATCHES "Clang" OR CMAKE_CXX_COMPILER_ID MATCHES "GNU")
 	include(CheckCXXCompilerFlag)
 	CHECK_CXX_COMPILER_FLAG("-std=c++11" COMPILER_SUPPORTS_CXX11)
@@ -44,7 +36,6 @@
 	ELSE()
 		message("The compiler ${CMAKE_CXX_COMPILER} has no C++11 support. Please use a different C++ compiler.")
 	ENDIF()
->>>>>>> e4eea29a
 ENDIF()
 
 # Headers
@@ -191,13 +182,6 @@
 # Create the library
 ADD_LIBRARY(reactphysics3d STATIC ${REACTPHYSICS3D_SOURCES})
 
-<<<<<<< HEAD
-# Enable C++11 features
-#set_property(TARGET reactphysics3d PROPERTY CXX_STANDARD 11)
-#set_property(TARGET reactphysics3d PROPERTY CXX_STANDARD_REQUIRED ON)
-
-=======
->>>>>>> e4eea29a
 # If we need to compile the testbed application
 IF(COMPILE_TESTBED)
    add_subdirectory(testbed/)
